--- conflicted
+++ resolved
@@ -56,14 +56,8 @@
     success = True
     command = ["pytest", os.path.join("tests", "ote_cli", "misc"), "-v"]
     try:
-<<<<<<< HEAD
-        check_run(command, env=collect_env_vars(wd))
-        res = True
-    except:
-=======
         res = run(command, env=collect_env_vars(wd), check=True).returncode == 0
     except:  # noqa: E722
->>>>>>> d2e35ffa
         res = False
     passed["misc"] = res
     success *= res
@@ -71,14 +65,8 @@
         if run_algo_tests[algo_dir]:
             command = ["pytest", os.path.join(algo_dir, "tests", "ote_cli"), "-v", "-rxXs", "--durations=10"]
             try:
-<<<<<<< HEAD
-                check_run(command, env=collect_env_vars(wd))
-                res = True
-            except:
-=======
                 res = run(command, env=collect_env_vars(wd), check=True).returncode == 0
             except:  # noqa: E722
->>>>>>> d2e35ffa
                 res = False
             passed[algo_dir] = res
             success *= res
