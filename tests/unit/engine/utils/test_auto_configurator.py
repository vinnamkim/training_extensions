--- conflicted
+++ resolved
@@ -171,11 +171,7 @@
             {
                 "class_path": "otx.core.data.transform_libs.torchvision.Resize",
                 "init_args": {
-<<<<<<< HEAD
-                    "scale": [992, 800],
-=======
-                    "scale": [736, 992],
->>>>>>> 99ce015b
+                    "scale": [800, 992],
                     "keep_ratio": False,
                     "transform_bbox": False,
                     "is_numpy_to_tvtensor": True,
