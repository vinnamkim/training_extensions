name: Build and upload to PyPI

on:
  workflow_dispatch: # run on request (no need for PR)
  release:
    types: [published]

# Declare default permissions as read only.
permissions: read-all

jobs:
<<<<<<< HEAD
  build:
    name: Build
=======
  build_wheels:
    name: Build wheels
    runs-on: ubuntu-latest
    steps:
      - name: Checkout
        uses: actions/checkout@b4ffde65f46336ab88eb53be808477a3936bae11 # v4.1.1
      - name: Build wheels
        uses: pypa/cibuildwheel@ba8be0d98853f5744f24e7f902c8adef7ae2e7f3 # v2.18.1
      - uses: actions/upload-artifact@65462800fd760344b1a7b4382951275a0abb4808 # v4.3.3
        with:
          name: artifact-wheels
          path: ./wheelhouse/*.whl

  build_sdist:
    name: Build source distribution
>>>>>>> 99ce015b
    runs-on: ubuntu-latest
    steps:
      - name: Checkout
        uses: actions/checkout@b4ffde65f46336ab88eb53be808477a3936bae11 # v4.1.1
      - name: Set up Python 3.10
        uses: actions/setup-python@82c7e631bb3cdc910f68e0081d67478d79c6982d # v5.1.0
        with:
          python-version: "3.10"
      - name: Install pypa/build
        run: python -m pip install --require-hashes --no-deps -r .ci/requirements/publish/requirements.txt
      - name: Build sdist
        run: python -m build --sdist
      - uses: actions/upload-artifact@65462800fd760344b1a7b4382951275a0abb4808 # v4.3.3
        with:
          name: artifact-sdist
          path: dist/*.tar.gz
      - name: Build wheel
        run: python -m build --wheel
      - uses: actions/upload-artifact@1746f4ab65b179e0ea60a494b83293b640dd5bba # v4.3.2
        with:
          name: artifact-wheel
          path: dist/*.whl

  publish_package:
    name: Publish package
    needs: [build]
    environment: pypi
    runs-on: ubuntu-latest
    permissions:
      packages: write
      contents: write
      id-token: write
    steps:
      - name: Download artifacts
        uses: actions/download-artifact@87c55149d96e628cc2ef7e6fc2aab372015aec85 # v4.1.3
        with:
          path: dist
          pattern: artifact-*
          merge-multiple: true
      # to determine where to publish the package distribution to PyPI or TestPyPI
      - name: Check tag
        id: check-tag
        uses: actions-ecosystem/action-regex-match@9e6c4fb3d5e898f505be7a1fb6e7b0a278f6665b # v2.0.2
        with:
          text: ${{ github.ref }}
          regex: '^refs/tags/[0-9]+\.[0-9]+\.[0-9]+(\.[0-9]+rc[0-9]+|rc[0-9]+)?$'
      - name: Upload package distributions to github
        if: ${{ steps.check-tag.outputs.match != '' }}
        uses: svenstaro/upload-release-action@04733e069f2d7f7f0b4aebc4fbdbce8613b03ccd # v2
        with:
          repo_token: ${{ secrets.GITHUB_TOKEN }}
          file: dist/*
          tag: ${{ github.ref }}
          overwrite: true
          file_glob: true
      - name: Publish package distributions to PyPI
        if: ${{ steps.check-tag.outputs.match != '' }}
        uses: pypa/gh-action-pypi-publish@e53eb8b103ffcb59469888563dc324e3c8ba6f06 # v1.8.12
      - name: Publish package distributions to TestPyPI
        if: ${{ steps.check-tag.outputs.match == '' }}
        uses: pypa/gh-action-pypi-publish@e53eb8b103ffcb59469888563dc324e3c8ba6f06 # v1.8.12
        with:
          repository-url: https://test.pypi.org/legacy/
          verbose: true<|MERGE_RESOLUTION|>--- conflicted
+++ resolved
@@ -9,26 +9,8 @@
 permissions: read-all
 
 jobs:
-<<<<<<< HEAD
   build:
     name: Build
-=======
-  build_wheels:
-    name: Build wheels
-    runs-on: ubuntu-latest
-    steps:
-      - name: Checkout
-        uses: actions/checkout@b4ffde65f46336ab88eb53be808477a3936bae11 # v4.1.1
-      - name: Build wheels
-        uses: pypa/cibuildwheel@ba8be0d98853f5744f24e7f902c8adef7ae2e7f3 # v2.18.1
-      - uses: actions/upload-artifact@65462800fd760344b1a7b4382951275a0abb4808 # v4.3.3
-        with:
-          name: artifact-wheels
-          path: ./wheelhouse/*.whl
-
-  build_sdist:
-    name: Build source distribution
->>>>>>> 99ce015b
     runs-on: ubuntu-latest
     steps:
       - name: Checkout
