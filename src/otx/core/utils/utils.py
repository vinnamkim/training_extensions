# Copyright (c) 2024 Intel Corporation
# SPDX-License-Identifier: Apache-2.0
#
"""Utility functions."""

from __future__ import annotations

import importlib
from collections import defaultdict
from multiprocessing import cpu_count
from typing import TYPE_CHECKING, Any

import torch
from datumaro.components.annotation import AnnotationType, LabelCategories

if TYPE_CHECKING:
    from datumaro import Dataset as DmDataset
    from omegaconf import DictConfig


def is_ckpt_from_otx_v1(ckpt: dict) -> bool:
    """Check the checkpoint where it comes from.

    Args:
        ckpt (dict): the checkpoint file

    Returns:
        bool: True means the checkpoint comes from otx1
    """
    return "model" in ckpt and ckpt["VERSION"] == 1


def is_ckpt_for_finetuning(ckpt: dict) -> bool:
    """Check the checkpoint will be used to finetune.

    Args:
        ckpt (dict): the checkpoint file

    Returns:
        bool: True means the checkpoint will be used to finetune.
    """
    return "state_dict" in ckpt


def get_mean_std_from_data_processing(
    config: DictConfig,
) -> tuple[tuple[float, float, float], tuple[float, float, float]]:
    """Get mean and std value from data_processing.

    Args:
        config (DictConfig): MM framework model config.

    Returns:
        tuple[tuple[float, float, float], tuple[float, float, float]]:
            Tuple of mean and std values.

    Examples:
        >>> mean, std = get_mean_std_from_data_processing(config)
    """
    return (
        config["data_preprocessor"]["mean"],
        config["data_preprocessor"]["std"],
    )


def get_adaptive_num_workers(num_dataloader: int = 1) -> int | None:
    """Measure appropriate num_workers value and return it."""
    num_gpus = torch.cuda.device_count()
    if num_gpus == 0:
        return None
    return min(cpu_count() // (num_dataloader * num_gpus), 8)  # max available num_workers is 8


def get_idx_list_per_classes(dm_dataset: DmDataset, use_string_label: bool = False) -> dict[int | str, list[int]]:
    """Compute class statistics."""
    stats: dict[int | str, list[int]] = defaultdict(list)
    labels = dm_dataset.categories().get(AnnotationType.label, LabelCategories())
    for item_idx, item in enumerate(dm_dataset):
        for ann in item.annotations:
            if use_string_label:
                stats[labels.items[ann.label].name].append(item_idx)
            else:
                stats[ann.label].append(item_idx)
    # Remove duplicates in label stats idx: O(n)
    for k in stats:
        stats[k] = list(dict.fromkeys(stats[k]))
    return stats


<<<<<<< HEAD
def remove_state_dict_prefix(state_dict: dict[str, Any], prefix: str) -> dict[str, Any]:
    """Remove prefix from state_dict keys."""
    new_state_dict = {}
    for key, value in state_dict.items():
        new_key = key.replace(prefix, "")
        new_state_dict[new_key] = value
    return new_state_dict
=======
def import_object_from_module(obj_path: str) -> Any:  # noqa: ANN401
    """Get object from import format string."""
    module_name, obj_name = obj_path.rsplit(".", 1)
    module = importlib.import_module(module_name)
    return getattr(module, obj_name)
>>>>>>> 821c8089
<|MERGE_RESOLUTION|>--- conflicted
+++ resolved
@@ -87,18 +87,17 @@
     return stats
 
 
-<<<<<<< HEAD
+def import_object_from_module(obj_path: str) -> Any:  # noqa: ANN401
+    """Get object from import format string."""
+    module_name, obj_name = obj_path.rsplit(".", 1)
+    module = importlib.import_module(module_name)
+    return getattr(module, obj_name)
+
+
 def remove_state_dict_prefix(state_dict: dict[str, Any], prefix: str) -> dict[str, Any]:
     """Remove prefix from state_dict keys."""
     new_state_dict = {}
     for key, value in state_dict.items():
         new_key = key.replace(prefix, "")
         new_state_dict[new_key] = value
-    return new_state_dict
-=======
-def import_object_from_module(obj_path: str) -> Any:  # noqa: ANN401
-    """Get object from import format string."""
-    module_name, obj_name = obj_path.rsplit(".", 1)
-    module = importlib.import_module(module_name)
-    return getattr(module, obj_name)
->>>>>>> 821c8089
+    return new_state_dict