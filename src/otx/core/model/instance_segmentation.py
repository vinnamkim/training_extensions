# Copyright (C) 2023 Intel Corporation
# SPDX-License-Identifier: Apache-2.0
#
"""Class definition for instance segmentation model entity used in OTX."""

from __future__ import annotations

import logging as log
import types
from copy import copy
from typing import TYPE_CHECKING, Any, Callable, Literal

import numpy as np
import torch
from mmengine.structures.instance_data import InstanceData
from openvino.model_api.models import Model
from openvino.model_api.tilers import InstanceSegmentationTiler
from torchvision import tv_tensors

<<<<<<< HEAD
from otx.algo.hooks.recording_forward_hook import MaskRCNNRecordingForwardHook, get_feature_vector
=======
>>>>>>> 2a70b742
from otx.core.config.data import TileConfig
from otx.core.data.entity.base import OTXBatchLossEntity
from otx.core.data.entity.instance_segmentation import InstanceSegBatchDataEntity, InstanceSegBatchPredEntity
from otx.core.data.entity.tile import TileBatchInstSegDataEntity
from otx.core.exporter.base import OTXModelExporter
from otx.core.metrics import MetricInput
from otx.core.metrics.mean_ap import MaskRLEMeanAPCallable
from otx.core.model.base import DefaultOptimizerCallable, DefaultSchedulerCallable, OTXModel, OVModel
from otx.core.schedulers import LRSchedulerListCallable
from otx.core.utils.config import inplace_num_classes
from otx.core.utils.mask_util import encode_rle, polygon_to_rle
from otx.core.utils.tile_merge import InstanceSegTileMerge
from otx.core.utils.utils import get_mean_std_from_data_processing

if TYPE_CHECKING:
    from lightning.pytorch.cli import LRSchedulerCallable, OptimizerCallable
    from mmdet.models.data_preprocessors import DetDataPreprocessor
    from mmdet.models.detectors.base import TwoStageDetector
    from mmdet.structures import OptSampleList
    from omegaconf import DictConfig
    from openvino.model_api.models.utils import InstanceSegmentationResult
    from torch import nn
    from torchmetrics import Metric

    from otx.core.metrics import MetricCallable


class OTXInstanceSegModel(
    OTXModel[
        InstanceSegBatchDataEntity,
        InstanceSegBatchPredEntity,
        TileBatchInstSegDataEntity,
    ],
):
    """Base class for the Instance Segmentation models used in OTX."""

    def __init__(
        self,
        num_classes: int,
        optimizer: OptimizerCallable = DefaultOptimizerCallable,
        scheduler: LRSchedulerCallable | LRSchedulerListCallable = DefaultSchedulerCallable,
        metric: MetricCallable = MaskRLEMeanAPCallable,
        torch_compile: bool = False,
    ) -> None:
        super().__init__(
            num_classes=num_classes,
            optimizer=optimizer,
            scheduler=scheduler,
            metric=metric,
            torch_compile=torch_compile,
        )
        self.tile_config = TileConfig()

    def forward_tiles(self, inputs: TileBatchInstSegDataEntity) -> InstanceSegBatchPredEntity:
        """Unpack instance segmentation tiles.

        Args:
            inputs (TileBatchInstSegDataEntity): Tile batch data entity.

        Returns:
            InstanceSegBatchPredEntity: Merged instance segmentation prediction.
        """
        tile_preds: list[InstanceSegBatchPredEntity] = []
        tile_attrs: list[list[dict[str, int | str]]] = []
        merger = InstanceSegTileMerge(
            inputs.imgs_info,
            self.tile_config.iou_threshold,
            self.tile_config.max_num_instances,
        )
        for batch_tile_attrs, batch_tile_input in inputs.unbind():
            output = self.forward(batch_tile_input)
            if isinstance(output, OTXBatchLossEntity):
                msg = "Loss output is not supported for tile merging"
                raise TypeError(msg)
            tile_preds.append(output)
            tile_attrs.append(batch_tile_attrs)
        pred_entities = merger.merge(tile_preds, tile_attrs)

        return InstanceSegBatchPredEntity(
            batch_size=inputs.batch_size,
            images=[pred_entity.image for pred_entity in pred_entities],
            imgs_info=[pred_entity.img_info for pred_entity in pred_entities],
            scores=[pred_entity.score for pred_entity in pred_entities],
            bboxes=[pred_entity.bboxes for pred_entity in pred_entities],
            labels=[pred_entity.labels for pred_entity in pred_entities],
            masks=[pred_entity.masks for pred_entity in pred_entities],
            polygons=[pred_entity.polygons for pred_entity in pred_entities],
        )

    @property
    def _export_parameters(self) -> dict[str, Any]:
        """Defines parameters required to export a particular model implementation."""
        parameters = super()._export_parameters
        parameters["metadata"].update(
            {
                ("model_info", "model_type"): "MaskRCNN",
                ("model_info", "task_type"): "instance_segmentation",
                ("model_info", "confidence_threshold"): str(
                    self.hparams.get("best_confidence_threshold", 0.0),
                ),  # it was able to be set in OTX 1.X
                ("model_info", "iou_threshold"): str(0.5),
            },
        )

        # Instance segmentation needs to add empty label
        all_labels = "otx_empty_lbl "
        all_label_ids = "None "
        for lbl in self.label_info.label_names:
            all_labels += lbl.replace(" ", "_") + " "
            all_label_ids += lbl.replace(" ", "_") + " "

        parameters["metadata"][("model_info", "labels")] = all_labels.strip()
        parameters["metadata"][("model_info", "label_ids")] = all_label_ids.strip()

        if self.tile_config.enable_tiler:
            parameters["metadata"].update(
                {
                    ("model_info", "tile_size"): str(self.tile_config.tile_size[0]),
                    ("model_info", "tiles_overlap"): str(self.tile_config.overlap),
                    ("model_info", "max_pred_number"): str(self.tile_config.max_num_instances),
                },
            )

        return parameters

    def load_state_dict(self, ckpt: dict[str, Any], *args, **kwargs) -> None:
        """Load state_dict from checkpoint.

        For detection, it is need to update confidence threshold information when
        the metric is FMeasure.
        """
        if best_confidence_threshold := ckpt.get("confidence_threshold", None) or (
            (hyper_parameters := ckpt.get("hyper_parameters", None))
            and (best_confidence_threshold := hyper_parameters.get("best_confidence_threshold", None))
        ):
            self.hparams["best_confidence_threshold"] = best_confidence_threshold
        super().load_state_dict(ckpt, *args, **kwargs)

    def _log_metrics(self, meter: Metric, key: Literal["val", "test"], **compute_kwargs) -> None:
        if key == "val":
            retval = super()._log_metrics(meter, key)

            # NOTE: Validation metric logging can update `best_confidence_threshold`
            if best_confidence_threshold := getattr(meter, "best_confidence_threshold", None):
                self.hparams["best_confidence_threshold"] = best_confidence_threshold

            return retval

        if key == "test":
            # NOTE: Test metric logging should use `best_confidence_threshold` found previously.
            best_confidence_threshold = self.hparams.get("best_confidence_threshold", None)
            compute_kwargs = (
                {"best_confidence_threshold": best_confidence_threshold} if best_confidence_threshold else {}
            )

            return super()._log_metrics(meter, key, **compute_kwargs)

        raise ValueError(key)

    def _convert_pred_entity_to_compute_metric(
        self,
        preds: InstanceSegBatchPredEntity,
        inputs: InstanceSegBatchDataEntity,
    ) -> MetricInput:
        """Convert the prediction entity to the format that the metric can compute and cache the ground truth.

        This function will convert mask to RLE format and cache the ground truth for the current batch.

        Args:
            preds (InstanceSegBatchPredEntity): Current batch predictions.
            inputs (InstanceSegBatchDataEntity): Current batch ground-truth inputs.

        Returns:
            dict[str, list[dict[str, Tensor]]]: The converted predictions and ground truth.
        """
        pred_info = []
        target_info = []

        for bboxes, masks, scores, labels in zip(
            preds.bboxes,
            preds.masks,
            preds.scores,
            preds.labels,
        ):
            pred_info.append(
                {
                    "boxes": bboxes.data,
                    "masks": [encode_rle(mask) for mask in masks.data],
                    "scores": scores,
                    "labels": labels,
                },
            )

        for imgs_info, bboxes, masks, polygons, labels in zip(
            inputs.imgs_info,
            inputs.bboxes,
            inputs.masks,
            inputs.polygons,
            inputs.labels,
        ):
            rles = (
                [encode_rle(mask) for mask in masks.data]
                if len(masks)
                else polygon_to_rle(polygons, *imgs_info.ori_shape)
            )
            target_info.append(
                {
                    "boxes": bboxes.data,
                    "masks": rles,
                    "labels": labels,
                },
            )
        return {"preds": pred_info, "target": target_info}


class ExplainableOTXInstanceSegModel(OTXInstanceSegModel):
    """OTX Instance Segmentation model which can attach a XAI hook."""

    def forward_explain(
        self,
        inputs: InstanceSegBatchDataEntity,
    ) -> InstanceSegBatchPredEntity:
        """Model forward function."""
<<<<<<< HEAD
        self.model.feature_vector_fn = get_feature_vector
=======
        from otx.algo.hooks.recording_forward_hook import feature_vector_fn

        self.model.feature_vector_fn = feature_vector_fn
>>>>>>> 2a70b742
        self.model.explain_fn = self.get_explain_fn()

        # If customize_inputs is overridden
        outputs = (
            self._forward_explain_inst_seg(self.model, **self._customize_inputs(inputs))
            if self._customize_inputs != ExplainableOTXInstanceSegModel._customize_inputs
            else self._forward_explain_inst_seg(self.model, inputs)
        )

        return (
            self._customize_outputs(outputs, inputs)
            if self._customize_outputs != ExplainableOTXInstanceSegModel._customize_outputs
            else outputs["predictions"]
        )

    @staticmethod
    def _forward_explain_inst_seg(
        self: TwoStageDetector,
        inputs: torch.Tensor,
        data_samples: OptSampleList = None,
        mode: str = "tensor",  # noqa: ARG004
    ) -> dict[str, torch.Tensor]:
        """Forward func of the BaseDetector instance, which located in is in ExplainableOTXInstanceSegModel().model."""
        # Workaround to remove grads for model parameters, since after class patching
        # convolutions are failing since thay can't process gradients
        for param in self.parameters():
            param.requires_grad = False

        x = self.extract_feat(inputs)

        feature_vector = self.feature_vector_fn(x)

        rpn_results_list = self.rpn_head.predict(x, data_samples, rescale=False)
        results_list = self.roi_head.predict(x, rpn_results_list, data_samples, rescale=True)

        if isinstance(results_list, tuple) and isinstance(results_list[0], torch.Tensor):  # rewrite
            # Export case, consists of tensors
            predictions = results_list
            # For OV task saliency map are generated on MAPI side
            saliency_map = torch.empty(1, dtype=torch.uint8)

        elif isinstance(results_list, list) and isinstance(results_list[0], InstanceData):  # rewrite
            # Predict case, consists of InstanceData
            predictions = self.add_pred_to_datasample(data_samples, results_list)

            features_for_sal_map = [data_sample.pred_instances for data_sample in data_samples]
            saliency_map = self.explain_fn(features_for_sal_map)

        return {
            "predictions": predictions,
            "feature_vector": feature_vector,
            "saliency_map": saliency_map,
        }

    def get_explain_fn(self) -> Callable:
        """Returns explain function."""
        from otx.algo.hooks.recording_forward_hook import MaskRCNNRecordingForwardHook

        explainer = MaskRCNNRecordingForwardHook(num_classes=self.num_classes)
        return explainer.func

    def _reset_model_forward(self) -> None:
        if not self.explain_mode:
            return

        self.model.explain_fn = self.get_explain_fn()
        forward_with_explain = self._forward_explain_inst_seg

        self.original_model_forward = self.model.forward

        func_type = types.MethodType
        # Patch class method
        model_class = type(self.model)
        model_class.forward = func_type(forward_with_explain, self.model)

    def _restore_model_forward(self) -> None:
        if not self.explain_mode:
            return

        if not self.original_model_forward:
            msg = "Original model forward was not saved."
            raise RuntimeError(msg)

        func_type = types.MethodType
        self.model.forward = func_type(self.original_model_forward, self.model)
        self.original_model_forward = None

    @property
    def _export_parameters(self) -> dict[str, Any]:
        """Defines parameters required to export a particular model implementation."""
        parameters = super()._export_parameters
        parameters["output_names"] = ["feature_vector", "saliency_map"] if self.explain_mode else None
        return parameters


class MMDetInstanceSegCompatibleModel(ExplainableOTXInstanceSegModel):
    """Instance Segmentation model compatible for MMDet."""

    def __init__(
        self,
        num_classes: int,
        config: DictConfig,
        optimizer: OptimizerCallable = DefaultOptimizerCallable,
        scheduler: LRSchedulerCallable | LRSchedulerListCallable = DefaultSchedulerCallable,
        metric: MetricCallable = MaskRLEMeanAPCallable,
        torch_compile: bool = False,
    ) -> None:
        config = inplace_num_classes(cfg=config, num_classes=num_classes)
        self.config = config
        self.load_from = self.config.pop("load_from", None)
        self.image_size: tuple[int, int, int, int] | None = None
        super().__init__(
            num_classes=num_classes,
            optimizer=optimizer,
            scheduler=scheduler,
            metric=metric,
            torch_compile=torch_compile,
        )

    @property
    def _export_parameters(self) -> dict[str, Any]:
        """Parameters for an exporter."""
        if self.image_size is None:
            error_msg = "self.image_size shouldn't be None to use mmdeploy."
            raise ValueError(error_msg)

        export_params = super()._export_parameters
        export_params.update(get_mean_std_from_data_processing(self.config))
        export_params["model_builder"] = self._create_model
        export_params["model_cfg"] = copy(self.config)
        export_params["test_pipeline"] = self._make_fake_test_pipeline()

        return export_params

    def _create_model(self) -> nn.Module:
        from .utils.mmdet import create_model

        model, self.classification_layers = create_model(self.config, self.load_from)
        return model

    def _make_fake_test_pipeline(self) -> list[dict[str, Any]]:
        return [
            {"type": "LoadImageFromFile", "backend_args": None},
            {"type": "Resize", "scale": [self.image_size[3], self.image_size[2]], "keep_ratio": True},  # type: ignore[index]
            {"type": "LoadAnnotations", "with_bbox": True, "with_mask": True},
            {
                "type": "PackDetInputs",
                "meta_keys": ["img_idimg_path", "ori_shape", "img_shape", "scale_factor"],
            },
        ]

    def _customize_inputs(self, entity: InstanceSegBatchDataEntity) -> dict[str, Any]:
        from mmdet.structures import DetDataSample
        from mmdet.structures.mask import BitmapMasks, PolygonMasks
        from mmengine.structures import InstanceData

        mmdet_inputs: dict[str, Any] = {}

        mmdet_inputs["inputs"] = entity.images  # B x C x H x W PyTorch tensor
        mmdet_inputs["data_samples"] = []

        for img_info, bboxes, masks, polygons, labels in zip(
            entity.imgs_info,
            entity.bboxes,
            entity.masks,
            entity.polygons,
            entity.labels,
        ):
            # NOTE: ground-truth masks are resized in training, but not in inference
            height, width = img_info.img_shape if self.training else img_info.ori_shape
            if len(masks):
                mmdet_masks = BitmapMasks(masks.data.cpu().numpy(), height, width)
            else:
                mmdet_masks = PolygonMasks(
                    [[np.array(polygon.points)] for polygon in polygons],
                    height,
                    width,
                )

            data_sample = DetDataSample(
                metainfo={
                    "img_id": img_info.img_idx,
                    "img_shape": img_info.img_shape,
                    "ori_shape": img_info.ori_shape,
                    "pad_shape": img_info.pad_shape,
                    "scale_factor": img_info.scale_factor,
                    "ignored_labels": img_info.ignored_labels,
                },
                gt_instances=InstanceData(
                    bboxes=bboxes,
                    masks=mmdet_masks,
                    labels=labels,
                ),
            )
            mmdet_inputs["data_samples"].append(data_sample)

        preprocessor: DetDataPreprocessor = self.model.data_preprocessor

        mmdet_inputs = preprocessor(data=mmdet_inputs, training=self.training)

        mmdet_inputs["mode"] = "loss" if self.training else "predict"

        return mmdet_inputs

    def _customize_outputs(
        self,
        outputs: dict[str, Any],
        inputs: InstanceSegBatchDataEntity,
    ) -> InstanceSegBatchPredEntity | OTXBatchLossEntity:
        from mmdet.structures import DetDataSample

        if self.training:
            if not isinstance(outputs, dict):
                raise TypeError(outputs)

            losses = OTXBatchLossEntity()
            for loss_name, loss_value in outputs.items():
                if isinstance(loss_value, torch.Tensor):
                    losses[loss_name] = loss_value
                elif isinstance(loss_value, list):
                    losses[loss_name] = sum(_loss.mean() for _loss in loss_value)
            return losses

        scores: list[torch.Tensor] = []
        bboxes: list[tv_tensors.BoundingBoxes] = []
        labels: list[torch.LongTensor] = []
        masks: list[tv_tensors.Mask] = []

        predictions = outputs["predictions"] if isinstance(outputs, dict) else outputs
        for output in predictions:
            if not isinstance(output, DetDataSample):
                raise TypeError(output)

            scores.append(output.pred_instances.scores)
            bboxes.append(
                tv_tensors.BoundingBoxes(
                    output.pred_instances.bboxes,
                    format="XYXY",
                    canvas_size=output.ori_shape,
                ),
            )
            output_masks = tv_tensors.Mask(
                output.pred_instances.masks,
                dtype=torch.bool,
            )
            masks.append(output_masks)
            labels.append(output.pred_instances.labels)

        if self.explain_mode:
            if not isinstance(outputs, dict):
                msg = f"Model output should be a dict, but got {type(outputs)}."
                raise ValueError(msg)

            if "feature_vector" not in outputs:
                msg = "No feature vector in the model output."
                raise ValueError(msg)

            if "saliency_map" not in outputs:
                msg = "No saliency maps in the model output."
                raise ValueError(msg)

            saliency_map = outputs["saliency_map"].detach().cpu().numpy()
            feature_vector = outputs["feature_vector"].detach().cpu().numpy()

            return InstanceSegBatchPredEntity(
                batch_size=len(predictions),
                images=inputs.images,
                imgs_info=inputs.imgs_info,
                scores=scores,
                bboxes=bboxes,
                masks=masks,
                polygons=[],
                labels=labels,
                saliency_map=list(saliency_map),
                feature_vector=list(feature_vector),
            )

        return InstanceSegBatchPredEntity(
            batch_size=len(predictions),
            images=inputs.images,
            imgs_info=inputs.imgs_info,
            scores=scores,
            bboxes=bboxes,
            masks=masks,
            polygons=[],
            labels=labels,
        )

    @property
    def _exporter(self) -> OTXModelExporter:
        """Creates OTXModelExporter object that can export the model."""
        from otx.core.exporter.mmdeploy import MMdeployExporter

        return MMdeployExporter(**self._export_parameters)


class OVInstanceSegmentationModel(
    OVModel[InstanceSegBatchDataEntity, InstanceSegBatchPredEntity],
):
    """Instance segmentation model compatible for OpenVINO IR inference.

    It can consume OpenVINO IR model path or model name from Intel OMZ repository
    and create the OTX detection model compatible for OTX testing pipeline.
    """

    def __init__(
        self,
        model_name: str,
        model_type: str = "MaskRCNN",
        async_inference: bool = True,
        max_num_requests: int | None = None,
        use_throughput_mode: bool = True,
        model_api_configuration: dict[str, Any] | None = None,
        metric: MetricCallable = MaskRLEMeanAPCallable,
        **kwargs,
    ) -> None:
        super().__init__(
            model_name=model_name,
            model_type=model_type,
            async_inference=async_inference,
            max_num_requests=max_num_requests,
            use_throughput_mode=use_throughput_mode,
            model_api_configuration=model_api_configuration,
            metric=metric,
        )

    def _setup_tiler(self) -> None:
        """Setup tiler for tile task."""
        execution_mode = "async" if self.async_inference else "sync"
        # Note: Disable async_inference as tiling has its own sync/async implementation
        self.async_inference = False
        self.model = InstanceSegmentationTiler(self.model, execution_mode=execution_mode)
        log.info(
            f"Enable tiler with tile size: {self.model.tile_size} \
                and overlap: {self.model.tiles_overlap}",
        )

    def _create_model(self) -> Model:
        """Create a OV model with help of Model API."""
        from openvino.model_api.adapters import OpenvinoAdapter, create_core, get_user_config

        plugin_config = get_user_config("AUTO", str(self.num_requests), "AUTO")
        if self.use_throughput_mode:
            plugin_config["PERFORMANCE_HINT"] = "THROUGHPUT"

        model_adapter = OpenvinoAdapter(
            create_core(),
            self.model_name,
            max_num_requests=self.num_requests,
            plugin_config=plugin_config,
            model_parameters=self.model_adapter_parameters,
        )

        if model_adapter.model.has_rt_info(["model_info", "confidence_threshold"]):
            best_confidence_threshold = model_adapter.model.get_rt_info(["model_info", "confidence_threshold"]).value
            self.hparams["best_confidence_threshold"] = best_confidence_threshold
        else:
            msg = (
                "Cannot get best_confidence_threshold from OpenVINO IR's rt_info. "
                "Please check whether this model is trained by OTX or not. "
                "Without this information, it can produce a wrong F1 metric score. "
                "At this time, it will be set as the default value = 0.0."
            )
            log.warning(msg)
            self.hparams["best_confidence_threshold"] = 0.0

        return Model.create_model(model_adapter, model_type=self.model_type, configuration=self.model_api_configuration)

    def _customize_outputs(
        self,
        outputs: list[InstanceSegmentationResult],
        inputs: InstanceSegBatchDataEntity,
    ) -> InstanceSegBatchPredEntity | OTXBatchLossEntity:
        # add label index
        bboxes = []
        scores = []
        labels = []
        masks = []
        for output in outputs:
            output_objects = output.segmentedObjects
            if len(output_objects):
                bbox = [[output.xmin, output.ymin, output.xmax, output.ymax] for output in output_objects]
            else:
                bbox = torch.empty(size=(0, 0))
            bboxes.append(
                tv_tensors.BoundingBoxes(
                    bbox,
                    format="XYXY",
                    canvas_size=inputs.imgs_info[-1].img_shape,
                ),
            )
            # NOTE: OTX 1.5 filter predictions with result_based_confidence_threshold,
            # but OTX 2.0 doesn't have it in configuration.
            _masks = [output.mask for output in output_objects]
            _masks = np.stack(_masks) if len(_masks) else []
            scores.append(torch.tensor([output.score for output in output_objects]))
            masks.append(torch.tensor(_masks))
            labels.append(torch.tensor([output.id - 1 for output in output_objects]))

        if outputs and outputs[0].saliency_map:
            predicted_s_maps = []
            for out in outputs:
                image_map = np.array([s_map for s_map in out.saliency_map if s_map.ndim > 1])
                predicted_s_maps.append(image_map)

            # Squeeze dim 2D => 1D, (1, internal_dim) => (internal_dim)
            predicted_f_vectors = [out.feature_vector[0] for out in outputs]
            return InstanceSegBatchPredEntity(
                batch_size=len(outputs),
                images=inputs.images,
                imgs_info=inputs.imgs_info,
                scores=scores,
                bboxes=bboxes,
                masks=masks,
                polygons=[],
                labels=labels,
                saliency_map=predicted_s_maps,
                feature_vector=predicted_f_vectors,
            )

        return InstanceSegBatchPredEntity(
            batch_size=len(outputs),
            images=inputs.images,
            imgs_info=inputs.imgs_info,
            scores=scores,
            bboxes=bboxes,
            masks=masks,
            polygons=[],
            labels=labels,
        )

    def _convert_pred_entity_to_compute_metric(
        self,
        preds: InstanceSegBatchPredEntity,
        inputs: InstanceSegBatchDataEntity,
    ) -> MetricInput:
        """Convert the prediction entity to the format that the metric can compute and cache the ground truth.

        This function will convert mask to RLE format and cache the ground truth for the current batch.

        Args:
            preds (InstanceSegBatchPredEntity): Current batch predictions.
            inputs (InstanceSegBatchDataEntity): Current batch ground-truth inputs.

        Returns:
            dict[str, list[dict[str, Tensor]]]: The converted predictions and ground truth.
        """
        pred_info = []
        target_info = []

        for bboxes, masks, scores, labels in zip(
            preds.bboxes,
            preds.masks,
            preds.scores,
            preds.labels,
        ):
            pred_info.append(
                {
                    "boxes": bboxes.data,
                    "masks": [encode_rle(mask) for mask in masks.data],
                    "scores": scores,
                    "labels": labels,
                },
            )

        for imgs_info, bboxes, masks, polygons, labels in zip(
            inputs.imgs_info,
            inputs.bboxes,
            inputs.masks,
            inputs.polygons,
            inputs.labels,
        ):
            rles = (
                [encode_rle(mask) for mask in masks.data]
                if len(masks)
                else polygon_to_rle(polygons, *imgs_info.ori_shape)
            )
            target_info.append(
                {
                    "boxes": bboxes.data,
                    "masks": rles,
                    "labels": labels,
                },
            )
        return {"preds": pred_info, "target": target_info}

    def _log_metrics(self, meter: Metric, key: Literal["val", "test"], **compute_kwargs) -> None:
        best_confidence_threshold = self.hparams.get("best_confidence_threshold", 0.0)
        compute_kwargs = {"best_confidence_threshold": best_confidence_threshold}
        return super()._log_metrics(meter, key, **compute_kwargs)<|MERGE_RESOLUTION|>--- conflicted
+++ resolved
@@ -17,10 +17,6 @@
 from openvino.model_api.tilers import InstanceSegmentationTiler
 from torchvision import tv_tensors
 
-<<<<<<< HEAD
-from otx.algo.hooks.recording_forward_hook import MaskRCNNRecordingForwardHook, get_feature_vector
-=======
->>>>>>> 2a70b742
 from otx.core.config.data import TileConfig
 from otx.core.data.entity.base import OTXBatchLossEntity
 from otx.core.data.entity.instance_segmentation import InstanceSegBatchDataEntity, InstanceSegBatchPredEntity
@@ -244,13 +240,9 @@
         inputs: InstanceSegBatchDataEntity,
     ) -> InstanceSegBatchPredEntity:
         """Model forward function."""
-<<<<<<< HEAD
+        from otx.algo.hooks.recording_forward_hook import get_feature_vector
+
         self.model.feature_vector_fn = get_feature_vector
-=======
-        from otx.algo.hooks.recording_forward_hook import feature_vector_fn
-
-        self.model.feature_vector_fn = feature_vector_fn
->>>>>>> 2a70b742
         self.model.explain_fn = self.get_explain_fn()
 
         # If customize_inputs is overridden
