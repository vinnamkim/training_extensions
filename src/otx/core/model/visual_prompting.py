# Copyright (C) 2023 Intel Corporation
# SPDX-License-Identifier: Apache-2.0
#
"""Class definition for visual prompting models entity used in OTX."""

from __future__ import annotations

import logging as log
import pickle  # nosec: B403   used pickle dump and load only to share inference results
from collections import defaultdict
from functools import partial
from pathlib import Path
from typing import TYPE_CHECKING, Any, Literal

import numpy as np
import torch
from model_api.models import Model
from model_api.models.visual_prompting import (
    Prompt,
    SAMLearnableVisualPrompter,
    SAMVisualPrompter,
    VisualPromptingFeatures,
)
from torch import Tensor
from torchvision import tv_tensors

from otx.core.data.entity.base import Points
from otx.core.data.entity.visual_prompting import (
    VisualPromptingBatchDataEntity,
    VisualPromptingBatchPredEntity,
    ZeroShotVisualPromptingBatchDataEntity,
    ZeroShotVisualPromptingBatchPredEntity,
)
from otx.core.exporter.base import OTXModelExporter
from otx.core.exporter.visual_prompting import OTXVisualPromptingModelExporter
from otx.core.metrics import MetricInput
from otx.core.metrics.visual_prompting import VisualPromptingMetricCallable
from otx.core.model.base import DefaultOptimizerCallable, DefaultSchedulerCallable, OTXModel, OVModel
from otx.core.schedulers import LRSchedulerListCallable
from otx.core.types.export import TaskLevelExportParameters
from otx.core.types.label import LabelInfo, LabelInfoTypes, NullLabelInfo
from otx.core.utils.mask_util import polygon_to_bitmap

if TYPE_CHECKING:
    from lightning.pytorch.cli import LRSchedulerCallable, OptimizerCallable
    from model_api.models.utils import PredictedMask, VisualPromptingResult
    from torchmetrics import MetricCollection

    from otx.core.data.module import OTXDataModule
    from otx.core.metrics import MetricCallable


# ruff: noqa: F401


def _convert_pred_entity_to_compute_metric(
    preds: VisualPromptingBatchPredEntity | ZeroShotVisualPromptingBatchPredEntity,
    inputs: VisualPromptingBatchDataEntity | ZeroShotVisualPromptingBatchDataEntity,
) -> MetricInput:
    """Convert the prediction entity to the format required by the compute metric function."""
    pred_info = []
    target_info = []

    for masks, scores, labels in zip(
        preds.masks,
        preds.scores,
        preds.labels,
    ):
        pred_info.append(
            {
                "masks": masks.data,
                "scores": scores,
                "labels": labels,
            },
        )

    for imgs_info, masks, polygons, labels in zip(
        inputs.imgs_info,
        inputs.masks,
        inputs.polygons,
        inputs.labels,
    ):
        bit_masks = masks if len(masks) else polygon_to_bitmap(polygons, *imgs_info.ori_shape)
        target_info.append(
            {
                "masks": tv_tensors.Mask(bit_masks, dtype=torch.bool).data,
                "labels": torch.cat(list(labels.values())) if isinstance(labels, dict) else labels,
            },
        )

    return {"preds": pred_info, "target": target_info}


def _inference_step(
    model: OTXVisualPromptingModel | OVVisualPromptingModel,
    metric: MetricCollection,
    inputs: VisualPromptingBatchDataEntity,
) -> None:
    """Perform a single inference step on a batch of data from the inference set."""
    preds = model.forward(inputs)

    if not isinstance(preds, VisualPromptingBatchPredEntity):
        raise TypeError(preds)

    converted_entities: dict[str, list[dict[str, Tensor]]] = _convert_pred_entity_to_compute_metric(preds, inputs)  # type: ignore[assignment]

    for _name, _metric in metric.items():
        if _name == "mAP":
            # MeanAveragePrecision
            _preds = [
                {k: v > 0.5 if k == "masks" else v.squeeze(1) if k == "scores" else v for k, v in ett.items()}
                for ett in converted_entities["preds"]
            ]
            _target = converted_entities["target"]
            _metric.update(preds=_preds, target=_target)
        elif _name in ["iou", "f1-score", "dice"]:
            # BinaryJaccardIndex, BinaryF1Score, Dice
            for cvt_preds, cvt_target in zip(converted_entities["preds"], converted_entities["target"]):
                _metric.update(cvt_preds["masks"], cvt_target["masks"])


def _inference_step_for_zero_shot(
    model: OTXZeroShotVisualPromptingModel | OVZeroShotVisualPromptingModel,
    metric: MetricCollection,
    inputs: ZeroShotVisualPromptingBatchDataEntity,
) -> None:
    """Perform a single inference step on a batch of data from the inference set."""
    preds = model.forward(inputs)

    if not isinstance(preds, ZeroShotVisualPromptingBatchPredEntity):
        raise TypeError(preds)

    converted_entities: dict[str, list[dict[str, Tensor]]] = _convert_pred_entity_to_compute_metric(preds, inputs)  # type: ignore[assignment]

    for _name, _metric in metric.items():
        if _name == "mAP":
            # MeanAveragePrecision
            _preds = [
                {k: v > 0.5 if k == "masks" else v.to(model.device) if k == "labels" else v for k, v in ett.items()}
                for ett in converted_entities["preds"]
            ]
            _target = converted_entities["target"]
            _metric.update(preds=_preds, target=_target)
        elif _name in ["iou", "f1-score", "dice"]:
            # BinaryJaccardIndex, BinaryF1Score, Dice
            for cvt_preds, cvt_target in zip(converted_entities["preds"], converted_entities["target"]):
                _metric.update(
                    cvt_preds["masks"].sum(dim=0).clamp(0, 1),
                    cvt_target["masks"].sum(dim=0).clamp(0, 1),
                )


class OTXVisualPromptingModel(OTXModel[VisualPromptingBatchDataEntity, VisualPromptingBatchPredEntity]):
    """Base class for the visual prompting models used in OTX."""

    def __init__(
        self,
        label_info: LabelInfoTypes = NullLabelInfo(),
        optimizer: OptimizerCallable = DefaultOptimizerCallable,
        scheduler: LRSchedulerCallable | LRSchedulerListCallable = DefaultSchedulerCallable,
        metric: MetricCallable = VisualPromptingMetricCallable,
        torch_compile: bool = False,
    ) -> None:
        msg = f"Given label_info={label_info} has no effect."
        log.debug(msg)
        super().__init__(
            label_info=NullLabelInfo(),
            optimizer=optimizer,
            scheduler=scheduler,
            metric=metric,
            torch_compile=torch_compile,
        )

    @property
    def _exporter(self) -> OTXModelExporter:
        """Creates OTXModelExporter object that can export the model."""
        return OTXVisualPromptingModelExporter(
            task_level_export_parameters=self._export_parameters,
            input_size=(1, 3, self.model.image_size, self.model.image_size),
            mean=(123.675, 116.28, 103.53),
            std=(58.395, 57.12, 57.375),
            resize_mode="fit_to_window",
            via_onnx=True,
        )

    @property
    def _export_parameters(self) -> TaskLevelExportParameters:
        """Defines parameters required to export a particular model implementation."""
        return super()._export_parameters.wrap(
            model_type="Visual_Prompting",
            task_type="visual_prompting",
        )

    @property
    def _optimization_config(self) -> dict[str, Any]:
        """PTQ config for visual prompting models."""
        return {
            "model_type": "transformer",
            "advanced_parameters": {
                "activations_range_estimator_params": {
                    "min": {
                        "statistics_type": "QUANTILE",
                        "aggregator_type": "MIN",
                        "quantile_outlier_prob": "1e-4",
                    },
                    "max": {
                        "statistics_type": "QUANTILE",
                        "aggregator_type": "MAX",
                        "quantile_outlier_prob": "1e-4",
                    },
                },
            },
        }

    def _reset_prediction_layer(self, num_classes: int) -> None:
        return

    def validation_step(self, inputs: VisualPromptingBatchDataEntity, batch_idx: int) -> None:
        """Perform a single validation step on a batch of data from the validation set.

        Args:
            inputs (VisualPromptingBatchDataEntity): The input data for the validation step.
            batch_idx (int): The index of the current batch.

        Raises:
            TypeError: If the predictions are not of type VisualPromptingBatchPredEntity.

        Returns:
            None
        """
        _inference_step(model=self, metric=self.metric, inputs=inputs)

    def test_step(self, inputs: VisualPromptingBatchDataEntity, batch_idx: int) -> None:
        """Perform a single test step on a batch of data from the test set.

        Args:
            inputs (VisualPromptingBatchDataEntity): The input data for the test step.
            batch_idx (int): The index of the current batch.

        Raises:
            TypeError: If the predictions are not of type VisualPromptingBatchPredEntity.
        """
        _inference_step(model=self, metric=self.metric, inputs=inputs)

    def _convert_pred_entity_to_compute_metric(
        self,
        preds: VisualPromptingBatchPredEntity,
        inputs: VisualPromptingBatchDataEntity,
    ) -> MetricInput:
        """Convert the prediction entity to the format required by the compute metric function."""
        return _convert_pred_entity_to_compute_metric(preds=preds, inputs=inputs)

    def _set_label_info(self, _: LabelInfoTypes) -> None:
        msg = f"Reconfiguring label_info has no effect on {self.__class__.__name__}."
        log.warning(msg)


class OTXZeroShotVisualPromptingModel(
    OTXModel[ZeroShotVisualPromptingBatchDataEntity, ZeroShotVisualPromptingBatchPredEntity],
):
    """Base class for the zero-shot visual prompting models used in OTX."""

    def __init__(
        self,
        label_info: LabelInfoTypes = NullLabelInfo(),
        optimizer: OptimizerCallable = DefaultOptimizerCallable,
        scheduler: LRSchedulerCallable | LRSchedulerListCallable = DefaultSchedulerCallable,
        metric: MetricCallable = VisualPromptingMetricCallable,
        torch_compile: bool = False,
    ) -> None:
        msg = f"Given label_info={label_info} has no effect."
        log.debug(msg)
        super().__init__(
            label_info=NullLabelInfo(),
            optimizer=optimizer,
            scheduler=scheduler,
            metric=metric,
            torch_compile=torch_compile,
        )

    @property
    def _exporter(self) -> OTXModelExporter:
        """Creates OTXModelExporter object that can export the model."""
        return OTXVisualPromptingModelExporter(
            task_level_export_parameters=self._export_parameters,
            input_size=(1, 3, self.model.image_size, self.model.image_size),
            mean=(123.675, 116.28, 103.53),
            std=(58.395, 57.12, 57.375),
            resize_mode="fit_to_window",
            via_onnx=True,
        )

    @property
    def _export_parameters(self) -> TaskLevelExportParameters:
        """Defines parameters required to export a particular model implementation."""
        return super()._export_parameters.wrap(
            model_type="Visual_Prompting",
            task_type="visual_prompting",
        )

    @property
    def _optimization_config(self) -> dict[str, Any]:
        """PTQ config for zero-shot visual prompting models."""
        return {
            "model_type": "transformer",
            "advanced_parameters": {
                "activations_range_estimator_params": {
                    "min": {
                        "statistics_type": "QUANTILE",
                        "aggregator_type": "MIN",
                        "quantile_outlier_prob": "1e-4",
                    },
                    "max": {
                        "statistics_type": "QUANTILE",
                        "aggregator_type": "MAX",
                        "quantile_outlier_prob": "1e-4",
                    },
                },
            },
        }

    def on_train_start(self) -> None:
        """Initialize reference infos before learn."""
        self.initialize_reference_info()

    def on_test_start(self) -> None:
        """Load previously saved reference info."""
        super().on_test_start()
        if not self.load_reference_info(self.trainer.default_root_dir, self.device):
            log.warning("No reference info found. `Learn` will be automatically executed first.")
            self.trainer.lightning_module.automatic_optimization = False
            self.training = True
            self.trainer.fit_loop.run()
            # to use infer logic
            self.training = False
            # to set _combined_loader
            self.trainer._evaluation_loop.setup_data()  # noqa: SLF001
            self.trainer._evaluation_loop.reset()  # noqa: SLF001
            self.load_reference_info(
                self.trainer.default_root_dir,
                self.device,
                path_to_directly_load=self.saved_reference_info_path,
            )

    def on_predict_start(self) -> None:
        """Load previously saved reference info."""
        if not self.load_reference_info(self.trainer.default_root_dir, self.device):
            log.warning("No reference info found. `Learn` will be automatically executed first.")
            self.trainer.lightning_module.automatic_optimization = False
            self.training = True
            self.trainer.fit_loop.run()
            # to use infer logic
            self.training = False
            # to set _combined_loader
            self.trainer._evaluation_loop.setup_data()  # noqa: SLF001
            self.trainer._evaluation_loop.reset()  # noqa: SLF001
            self.load_reference_info(
                self.trainer.default_root_dir,
                self.device,
                path_to_directly_load=self.saved_reference_info_path,
            )

    def on_train_epoch_start(self) -> None:
        """Skip on_train_epoch_start unused in zero-shot visual prompting."""

    def on_train_epoch_end(self) -> None:
        """Skip on_train_epoch_end unused in zero-shot visual prompting."""
        if self.save_outputs:
            self.save_reference_info(self.trainer.default_root_dir)

    def on_validation_epoch_start(self) -> None:
        """Skip on_validation_epoch_start unused in zero-shot visual prompting."""

    def on_validation_epoch_end(self) -> None:
        """Skip on_validation_epoch_end unused in zero-shot visual prompting."""

    def configure_optimizers(self) -> None:  # type: ignore[override]
        """Skip configure_optimizers unused in zero-shot visual prompting."""

    def training_step(
        self,
        inputs: ZeroShotVisualPromptingBatchDataEntity,  # type: ignore[override]
        batch_idx: int,
    ) -> Tensor:
        """Skip training_step unused in zero-shot visual prompting."""
        self.forward(inputs)

    def validation_step(
        self,
        inputs: ZeroShotVisualPromptingBatchDataEntity,
        batch_idx: int,
    ) -> None:
        """Skip validation_step unused in zero-shot visual prompting."""

    def test_step(
        self,
        inputs: ZeroShotVisualPromptingBatchDataEntity,
        batch_idx: int,
    ) -> None:
        """Perform a single test step on a batch of data from the test set.

        Args:
            inputs (ZeroShotVisualPromptingBatchDataEntity): The input data for the test step.
            batch_idx (int): The index of the current batch.

        Raises:
            TypeError: If the predictions are not of type ZeroShotVisualPromptingBatchDataEntity.
        """
        _inference_step_for_zero_shot(model=self, metric=self.metric, inputs=inputs)

    def _convert_pred_entity_to_compute_metric(
        self,
        preds: ZeroShotVisualPromptingBatchPredEntity,
        inputs: ZeroShotVisualPromptingBatchDataEntity,
    ) -> MetricInput:
        """Convert the prediction entity to the format required by the compute metric function."""
        return _convert_pred_entity_to_compute_metric(preds=preds, inputs=inputs)

    def _set_label_info(self, _: LabelInfoTypes) -> None:
        msg = f"Reconfiguring label_info has no effect on {self.__class__.__name__}."
        log.warning(msg)


class OVVisualPromptingModel(
    OVModel[
        VisualPromptingBatchDataEntity,
        VisualPromptingBatchPredEntity,
    ],
):
    """Visual prompting model compatible for OpenVINO IR inference.

    It can only consume OpenVINO IR model path and create the OTX visual prompting model compatible
        for OTX testing pipeline.
    """

    def __init__(
        self,
        model_name: str,
        model_type: str = "Visual_Prompting",
        async_inference: bool = False,
        max_num_requests: int | None = None,
        use_throughput_mode: bool = False,
        model_api_configuration: dict[str, Any] | None = None,
        metric: MetricCallable = VisualPromptingMetricCallable,
        **kwargs,
    ) -> None:
        if async_inference:
            log.warning(
                "Async inference is not supported for visual prompting models. Setting async_inference to False.",
            )
            async_inference = False

        basename: str = Path(model_name).name
        model_type_name: str = "_".join(basename.split("_")[:2])
        self.model_names: dict[str, str] = {
            module: model_name.replace(basename, f"{model_type_name}_{module}.xml")
            for module in ["image_encoder", "decoder"]
        }
        super().__init__(
            model_name=model_name,
            model_type=model_type,
            async_inference=async_inference,
            max_num_requests=max_num_requests,
            use_throughput_mode=use_throughput_mode,
            model_api_configuration=model_api_configuration,
            metric=metric,
        )

    def _create_model(self) -> SAMVisualPrompter:
        """Create a OV model with help of Model API."""
        from model_api.adapters import OpenvinoAdapter, create_core

        ov_device = "CPU"
        ie = create_core()
        if not self.force_cpu:
            devices = ie.available_devices
            for device in devices:
                device_name = ie.get_property(device_name=device, property="FULL_DEVICE_NAME")
                if "dGPU" in device_name and "Intel" in device_name:
                    ov_device = device
                    break

        plugin_config = {}
        if self.use_throughput_mode:
            plugin_config["PERFORMANCE_HINT"] = "THROUGHPUT"
        model_parameters = {"decoder": {"input_layouts": "image_embeddings:NCHW"}}

        ov_models: dict[str, Model] = {}
        for module in ["image_encoder", "decoder"]:
            model_adapter = OpenvinoAdapter(
                core=create_core(),
                device=ov_device,
                model=self.model_names.get(module),
                model_parameters=model_parameters.get(module, {}),
                max_num_requests=self.num_requests,
                plugin_config=plugin_config,
            )
            ov_models[module] = Model.create_model(
                model_adapter,
                model_type=f"sam_{module}",
                configuration=self.model_api_configuration,
            )
        return SAMVisualPrompter(ov_models["image_encoder"], ov_models["decoder"])

    def forward(
        self,
        inputs: VisualPromptingBatchDataEntity,  # type: ignore[override]
    ) -> VisualPromptingBatchPredEntity:
        """Model forward function."""
        if self.async_inference:
            log.warning(
                (
                    "Async inference is not supported for visual prompting models yet. "
                    "Running synchronous inference instead.",
                ),
            )

        images, batch_prompts = self._customize_inputs(inputs)
        outputs: list[VisualPromptingResult] = []
        for image, prompt in zip(images, batch_prompts):
            outputs.append(self.model(image, **prompt))

        return self._customize_outputs(outputs, inputs)

    def _customize_inputs(  # type: ignore[override]
        self,
        entity: VisualPromptingBatchDataEntity,
    ) -> tuple[list[np.ndarray], list[dict[str, Any]]]:
        """Customize OTX input batch data entity."""
        images: list[np.ndarray] = []
        prompts: list[dict[str, Any]] = []

        for image, bbox, point, label in zip(
            entity.images,
            entity.bboxes,
            entity.points,
            entity.labels,
        ):
            processed_image = image.cpu().numpy().transpose(1, 2, 0)
            images.append(processed_image)

            all_labels = {k: v.cpu().numpy() for k, v in label.items()}
            boxes_prompts = []
            points_prompts = []

            if bbox is not None:
                for i, box in enumerate(bbox.cpu().numpy()):
                    boxes_prompts.append(Prompt(box, all_labels["bboxes"][i]))

            if point is not None:
                for i, p in enumerate(point.cpu().numpy()):
                    points_prompts.append(Prompt(p, all_labels["points"][i]))

            processed_prompt = {
                "boxes": boxes_prompts if boxes_prompts else None,
                "points": points_prompts if points_prompts else None,
            }

            prompts.append(processed_prompt)

        return images, prompts

    def _customize_outputs(
        self,
        outputs: list[VisualPromptingResult],
        inputs: VisualPromptingBatchDataEntity,  # type: ignore[override]
    ) -> VisualPromptingBatchPredEntity:
        """Customize OTX output batch data entity if needed for model."""
        masks: list[tv_tensors.Mask] = []
        scores: list[Tensor] = []
        labels: list[Tensor] = []
        for image_output in outputs:
            masks.append(tv_tensors.Mask(np.concatenate(image_output.hard_predictions), device=self.device))
            scores.append(torch.as_tensor(np.concatenate(image_output.scores), device=self.device))
            labels.append(torch.as_tensor(image_output.labels, device=self.device))

        return VisualPromptingBatchPredEntity(
            batch_size=len(outputs),
            images=inputs.images,
            imgs_info=inputs.imgs_info,
            scores=scores,
            masks=masks,
            polygons=[],
            points=[],
            bboxes=[],
            labels=labels,
        )

    def optimize(  # type: ignore[override]
        self,
        output_dir: Path,
        data_module: OTXDataModule,
        ptq_config: dict[str, Any] | None = None,
    ) -> dict[str, Path]:
        """Runs NNCF quantization."""
        import nncf
        import openvino

        def check_if_quantized(model: openvino.Model) -> bool:
            """Checks if OpenVINO model is already quantized."""
            nodes = model.get_ops()
            return any(op.get_type_name() == "FakeQuantize" for op in nodes)

        def transform_fn(
            data_batch: VisualPromptingBatchDataEntity,
            module: Literal["image_encoder", "decoder"],
        ) -> np.ndarray | dict[str, Any]:
            images: list[np.ndarray] = []
            prompts: list[list[dict[str, Any]]] = []

            for image, bbox, point, label, imgs_info in zip(
                data_batch.images,
                data_batch.bboxes,
                data_batch.points,
                data_batch.labels,
                data_batch.imgs_info,
            ):
                # preprocess image encoder inputs
                numpy_image = image.cpu().numpy().transpose(1, 2, 0)
                processed_image, meta = self.model.encoder.preprocess(numpy_image)
                images.append(processed_image)

                # preprocess decoder inputs
                processed_prompts = self.model.decoder.preprocess(
                    {
                        "bboxes": bbox.cpu().numpy() if bbox is not None else bbox,
                        "points": point.cpu().numpy() if point is not None else point,
                        "labels": {k: v.cpu().numpy() for k, v in label.items()},
                        "orig_size": imgs_info.ori_shape,
                    },
                )
                prompts.append(processed_prompts)

            image = images[0]["images"]  # use only the first image

            if module == "image_encoder":
                # resize
                resized_image = self.model.encoder.resize(
                    image[0],
                    (self.model.encoder.w, self.model.encoder.h),
                )

                # pad image if necessary because `fit_to_window` resize for python in modelapi doesn't support pad
                pad_w = max(0, self.model.encoder.w - resized_image.shape[1])
                pad_h = max(0, self.model.encoder.h - resized_image.shape[0])
                resized_image = np.pad(
                    resized_image,
                    ((0, pad_h), (0, pad_w), (0, 0)),
                    mode="constant",
                    constant_values=0,
                )

                # normalization
                resized_image = self.model.encoder.input_transform(resized_image)

                # change layout from HWC to NCHW
                return self.model.encoder._change_layout(resized_image)  # noqa: SLF001

            # obtain image embeddings from image encoder
            image_embeddings = self.model.encoder.infer_sync(image)
            # use only the first prompt
            prompt_for_optim = next(iter(prompts[0].values()))[0] if isinstance(prompts[0], dict) else prompts[0][0]  # type: ignore[attr-defined]
            prompt_for_optim.pop("label")
            prompt_for_optim.update(**image_embeddings)
            return prompt_for_optim

        # ticket no. : CVS-135462
        # There is segmentation fault issue when using num_workers > 0 during releasing memory.
        # To avoid this issue, force num_workers to 0.
<<<<<<< HEAD
        data_module.config.train_subset.num_workers = 0
=======
        data_module.train_subset.num_workers = 0
>>>>>>> bc0ccf93

        output_model_paths: dict[str, Path] = {}
        for module in ["image_encoder", "decoder"]:
            output_model_path = output_dir / (self._OPTIMIZED_MODEL_BASE_NAME + f"_{module}.xml")

            ov_model = openvino.Core().read_model(self.model_names[module])
            if check_if_quantized(ov_model):
                msg = "Model is already optimized by PTQ"
                raise RuntimeError(msg)

            train_dataset = data_module.train_dataloader()

            ptq_config_from_ir = self._read_ptq_config_from_ir(ov_model)
            if ptq_config is not None:
                ptq_config_from_ir.update(ptq_config)
                ptq_config = ptq_config_from_ir
            else:
                ptq_config = ptq_config_from_ir

            quantization_dataset = nncf.Dataset(train_dataset, partial(transform_fn, module=module))  # type: ignore[attr-defined]

            compressed_model = nncf.quantize(  # type: ignore[attr-defined]
                ov_model,
                quantization_dataset,
                **ptq_config,
            )

            openvino.save_model(compressed_model, output_model_path)
            output_model_paths[module] = output_model_path

        return output_model_paths

    def validation_step(self, inputs: VisualPromptingBatchDataEntity, batch_idx: int) -> None:
        """Perform a single validation step on a batch of data from the validation set.

        Args:
            inputs (VisualPromptingBatchDataEntity): The input data for the validation step.
            batch_idx (int): The index of the current batch.

        Raises:
            TypeError: If the predictions are not of type VisualPromptingBatchPredEntity.

        Returns:
            None
        """
        _inference_step(model=self, metric=self.metric, inputs=inputs)

    def test_step(self, inputs: VisualPromptingBatchDataEntity, batch_idx: int) -> None:
        """Perform a single test step on a batch of data from the test set.

        Args:
            inputs (VisualPromptingBatchDataEntity): The input data for the test step.
            batch_idx (int): The index of the current batch.

        Raises:
            TypeError: If the predictions are not of type VisualPromptingBatchPredEntity.
        """
        _inference_step(model=self, metric=self.metric, inputs=inputs)

    def _convert_pred_entity_to_compute_metric(
        self,
        preds: VisualPromptingBatchPredEntity,
        inputs: VisualPromptingBatchDataEntity,
    ) -> MetricInput:
        """Convert the prediction entity to the format required by the compute metric function."""
        return _convert_pred_entity_to_compute_metric(preds=preds, inputs=inputs)

    def _create_label_info_from_ov_ir(self) -> LabelInfo:
        """Create NullLabelInfo since Visual Prompting tasks has no use of label information."""
        return NullLabelInfo()

    def _set_label_info(self, _: LabelInfoTypes) -> None:
        msg = f"Reconfiguring label_info has no effect on {self.__class__.__name__}."
        log.warning(msg)


class OVZeroShotVisualPromptingModel(
    OVModel[
        ZeroShotVisualPromptingBatchDataEntity,
        ZeroShotVisualPromptingBatchPredEntity,
    ],
):
    """Zero-shot visual prompting model compatible for OpenVINO IR inference.

    It can only consume OpenVINO IR model path and create the OTX zero-shot visual prompting model compatible
        for OTX testing pipeline.
    """

    def __init__(
        self,
        model_name: str,
        model_type: str = "Zero_Shot_Visual_Prompting",
        async_inference: bool = False,
        max_num_requests: int | None = None,
        use_throughput_mode: bool = False,
        model_api_configuration: dict[str, Any] | None = None,
        metric: MetricCallable = VisualPromptingMetricCallable,
        reference_info_dir: Path | str = "reference_infos",
        infer_reference_info_root: Path | str = "../.latest/train",
        save_outputs: bool = True,
        **kwargs,
    ) -> None:
        if async_inference:
            log.warning(
                (
                    "Async inference is not supported for zero-shot visual prompting models. "
                    "Setting async_inference to False.",
                ),
            )
            async_inference = False

        basename: str = Path(model_name).name
        model_type_name: str = "_".join(basename.split("_")[:2])
        self.model_names: dict[str, str] = {
            module: model_name.replace(basename, f"{model_type_name}_{module}.xml")
            for module in ["image_encoder", "decoder"]
        }
        super().__init__(
            model_name=model_name,
            model_type=model_type,
            async_inference=async_inference,
            max_num_requests=max_num_requests,
            use_throughput_mode=use_throughput_mode,
            model_api_configuration=model_api_configuration,
            metric=metric,
        )
        self.reference_info_dir: Path = Path(reference_info_dir)
        self.infer_reference_info_root: Path = Path(infer_reference_info_root)
        self.save_outputs: bool = save_outputs

        self.point_labels_box = np.array([[2, 3]], dtype=np.float32)
        self.has_mask_inputs = [np.array([[0.0]]), np.array([[1.0]])]

        self.reference_feats: np.ndarray | None = None
        self.used_indices: np.ndarray | None = None

        self.initialize_reference_info()

    def _create_model(self) -> SAMLearnableVisualPrompter:
        """Create a OV model with help of Model API."""
        from model_api.adapters import OpenvinoAdapter, create_core

        ov_device = "CPU"
        ie = create_core()
        if not self.force_cpu:
            devices = ie.available_devices
            for device in devices:
                device_name = ie.get_property(device_name=device, property="FULL_DEVICE_NAME")
                if "dGPU" in device_name and "Intel" in device_name:
                    ov_device = device
                    break

        plugin_config = {}
        if self.use_throughput_mode:
            plugin_config["PERFORMANCE_HINT"] = "THROUGHPUT"
        model_parameters = {"decoder": {"input_layouts": "image_embeddings:NCHW"}}

        ov_models: dict[str, Model] = {}
        for module in ["image_encoder", "decoder"]:
            model_adapter = OpenvinoAdapter(
                core=create_core(),
                device=ov_device,
                model=self.model_names.get(module),
                model_parameters=model_parameters.get(module, {}),
                max_num_requests=self.num_requests,
                plugin_config=plugin_config,
            )
            ov_models[module] = Model.create_model(
                model_adapter,
                model_type=f"sam_{module}",
                configuration=self.model_api_configuration,
            )

        return SAMLearnableVisualPrompter(ov_models["image_encoder"], ov_models["decoder"])

    def learn(
        self,
        inputs: ZeroShotVisualPromptingBatchDataEntity,
        reset_feat: bool = False,
    ) -> tuple[dict[str, np.ndarray], list[np.ndarray]]:
        """`Learn` for reference features."""
        images, processed_prompts = self._customize_inputs(inputs)
        reference_masks: list[np.ndarray] = []
        reference_features = VisualPromptingFeatures(np.array(0), np.array(0))

        for image, prompts in zip(images, processed_prompts):
            reference_features, masks = self.model.learn(image, reset_features=reset_feat, **prompts)
            reference_masks.append(masks)

        self.reference_feats = reference_features.feature_vectors
        self.used_indices = reference_features.used_indices

        return {"reference_feats": self.reference_feats, "used_indices": self.used_indices}, reference_masks

    def infer(
        self,
        inputs: ZeroShotVisualPromptingBatchDataEntity,
        reference_feats: np.ndarray,
        used_indices: np.ndarray,
    ) -> list[dict[int, PredictedMask]]:
        """`Infer` for target predictions."""
        images, _ = self._customize_inputs(inputs)

        total_results: list[dict[int, PredictedMask]] = []
        for image in images:
            result = self.model(image, VisualPromptingFeatures(reference_feats, used_indices))
            total_results.append(result.data)

        return total_results

    def forward(  # type: ignore[override]
        self,
        inputs: ZeroShotVisualPromptingBatchDataEntity,  # type: ignore[override]
    ) -> tuple[dict[str, np.ndarray], list[np.ndarray]] | ZeroShotVisualPromptingBatchPredEntity:
        """Model forward function."""
        kwargs: dict[str, Any] = {}
        fn = self.learn if self.training else self.infer
        if not self.training:
            kwargs.update(
                {
                    "reference_feats": self.reference_feats,
                    "used_indices": self.used_indices,
                },
            )

        if self.async_inference:
            log.warning(
                (
                    "Async inference is not supported for zero-shot visual prompting models yet. "
                    "Running synchronous inference instead.",
                ),
            )

        return self._customize_outputs(fn(inputs, **kwargs), inputs)  # type: ignore[operator]

    def _customize_inputs(  # type: ignore[override]
        self,
        entity: ZeroShotVisualPromptingBatchDataEntity,  # type: ignore[override]
    ) -> tuple[list[np.ndarray], list[dict[str, Any]]]:
        """Customize OTX input batch data entity."""
        images: list[np.ndarray] = []
        processed_prompts: list[dict[str, Any]] = []

        for image, prompts, labels in zip(
            entity.images,
            entity.prompts,
            entity.labels,
        ):
            # preprocess image encoder inputs
            numpy_image = image.cpu().numpy().transpose(1, 2, 0)
            images.append(numpy_image)

            if self.training:
                points: list[Prompt] = []
                bboxes: list[Prompt] = []
                for prompt, label in zip(prompts, labels):  # type: ignore[arg-type]
                    if isinstance(prompt, tv_tensors.BoundingBoxes):
                        bboxes.append(Prompt(prompt.cpu().numpy(), label.cpu().numpy()))
                    elif isinstance(prompt, Points):
                        points.append(Prompt(prompt.cpu().numpy(), label.cpu().numpy()))
                    # TODO (sungchul): support polygons

                # preprocess decoder inputs
                processed_prompts.append(
                    {
                        "boxes": bboxes,
                        "points": points,
                    },
                )

        return images, processed_prompts

    def _customize_outputs(  # type: ignore[override]
        self,
        outputs: tuple[dict[str, np.ndarray], list[np.ndarray]] | list[dict[int, PredictedMask]],
        inputs: ZeroShotVisualPromptingBatchDataEntity,  # type: ignore[override]
    ) -> tuple[dict[str, np.ndarray], list[np.ndarray]] | ZeroShotVisualPromptingBatchPredEntity:
        """Customize OTX output batch data entity if needed for model."""
        if self.training and isinstance(outputs, tuple):
            return outputs

        masks: list[tv_tensors.Mask] = []
        prompts: list[Points] = []
        scores: list[Tensor] = []
        labels: list[Tensor] = []
        for idx, output in enumerate(outputs):
            if not isinstance(output, dict):
                continue
            _masks: list[np.ndarray] = []
            _prompts: list[np.ndarray] = []
            _scores: list[np.ndarray] = []
            _labels: list[np.ndarray] = []
            for label, predicted_mask in output.items():
                if len(predicted_mask.mask) == 0:
                    continue
                _masks.append(np.stack(predicted_mask.mask, axis=0))
                _used_points_scores = np.stack(predicted_mask.points, axis=0)
                _prompts.append(_used_points_scores[:, :2])
                _scores.append(_used_points_scores[:, 2])
                _labels.append(np.array([label] * len(_used_points_scores)))

            if len(_masks) == 0:
                masks.append(
                    tv_tensors.Mask(
                        torch.zeros((1, *inputs.imgs_info[idx].ori_shape), dtype=torch.float32, device=self.device),
                    ),
                )
                prompts.append(
                    Points([], canvas_size=inputs.imgs_info[idx].ori_shape, dtype=torch.float32, device=self.device),
                )
                scores.append(torch.tensor([-1.0], dtype=torch.float32, device=self.device))
                labels.append(torch.tensor([-1], dtype=torch.int64, device=self.device))
                continue

            masks.append(tv_tensors.Mask(np.concatenate(_masks, axis=0), dtype=torch.float32, device=self.device))
            prompts.append(
                Points(
                    np.concatenate(_prompts, axis=0),
                    canvas_size=inputs.imgs_info[idx].ori_shape,
                    dtype=torch.float32,
                    device=self.device,
                ),
            )
            scores.append(torch.as_tensor(np.concatenate(_scores, axis=0), dtype=torch.float32, device=self.device))
            labels.append(torch.as_tensor(np.concatenate(_labels, axis=0), dtype=torch.int64, device=self.device))

        return ZeroShotVisualPromptingBatchPredEntity(
            batch_size=len(outputs),
            images=inputs.images,
            imgs_info=inputs.imgs_info,
            scores=scores,
            prompts=prompts,
            masks=masks,
            polygons=[],
            labels=labels,
        )

    def optimize(  # type: ignore[override]
        self,
        output_dir: Path,
        data_module: OTXDataModule,
        ptq_config: dict[str, Any] | None = None,
    ) -> dict[str, Path]:
        """Runs NNCF quantization."""
        import nncf
        import openvino

        def check_if_quantized(model: openvino.Model) -> bool:
            """Checks if OpenVINO model is already quantized."""
            nodes = model.get_ops()
            return any(op.get_type_name() == "FakeQuantize" for op in nodes)

        def transform_fn(
            data_batch: ZeroShotVisualPromptingBatchDataEntity,
            module: Literal["image_encoder", "decoder"],
        ) -> np.ndarray | dict[str, Any]:
            numpy_image = data_batch.images[0].cpu().numpy().transpose(1, 2, 0)  # use only the first image
            image, meta = self.model.encoder.preprocess(numpy_image)
            if module == "image_encoder":
                # resize
                resized_image = self.model.encoder.resize(
                    image["images"][0],
                    (self.model.encoder.w, self.model.encoder.h),
                )

                # normalization
                resized_image = self.model.encoder.input_transform(resized_image)

                # change layout from HWC to NCHW
                return self.model.encoder._change_layout(resized_image)  # noqa: SLF001

            # obtain image embeddings from image encoder
            image_embeddings = self.model.encoder.infer_sync(image)

            points: list[np.ndarray] = []
            bboxes: list[np.ndarray] = []
            _labels: dict[str, list[int]] = defaultdict(list)

            # use only the first prompt
            for prompt, label in zip(data_batch.prompts[0], data_batch.labels[0]):  # type: ignore[arg-type]
                if isinstance(prompt, tv_tensors.BoundingBoxes):
                    bboxes.append(prompt.cpu().numpy())
                    _labels["bboxes"].append(label.cpu().numpy())
                elif isinstance(prompt, Points):
                    points.append(prompt.cpu().numpy())
                    _labels["points"].append(label.cpu().numpy())

            # preprocess decoder inputs
            processed_prompts = self.model.decoder.preprocess(
                {
                    "bboxes": bboxes,
                    "points": points,
                    "labels": _labels,
                    "orig_size": meta["original_shape"][:2],
                },
            )

            processed_prompts_w_labels = self._gather_prompts_with_labels(processed_prompts)
            prompt_for_optim = (
                next(iter(processed_prompts_w_labels.values()))[0]
                if isinstance(processed_prompts_w_labels, dict)
                else processed_prompts_w_labels[0][0]
            )  # type: ignore[attr-defined]
            prompt_for_optim.pop("label")
            prompt_for_optim.update(**image_embeddings)
            return prompt_for_optim

        # ticket no. : CVS-135462
        # There is segmentation fault issue when using num_workers > 0 during releasing memory.
        # To avoid this issue, force num_workers to 0.
<<<<<<< HEAD
        data_module.config.val_subset.num_workers = 0
=======
        data_module.train_subset.num_workers = 0
>>>>>>> bc0ccf93

        output_model_paths: dict[str, Path] = {}
        for module in ["image_encoder", "decoder"]:
            output_model_path = output_dir / (self._OPTIMIZED_MODEL_BASE_NAME + f"_{module}.xml")

            ov_model = openvino.Core().read_model(self.model_names[module])
            if check_if_quantized(ov_model):
                msg = "Model is already optimized by PTQ"
                raise RuntimeError(msg)

            val_dataset = data_module.val_dataloader()

            ptq_config_from_ir = self._read_ptq_config_from_ir(ov_model)
            if ptq_config is not None:
                ptq_config_from_ir.update(ptq_config)
                ptq_config = ptq_config_from_ir
            else:
                ptq_config = ptq_config_from_ir

            quantization_dataset = nncf.Dataset(val_dataset, partial(transform_fn, module=module))  # type: ignore[attr-defined]

            compressed_model = nncf.quantize(  # type: ignore[attr-defined]
                ov_model,
                quantization_dataset,
                **ptq_config,
            )

            openvino.save_model(compressed_model, output_model_path)
            output_model_paths[module] = output_model_path

        return output_model_paths

    ######################################
    #             Preprocess             #
    ######################################
    def _gather_prompts_with_labels(
        self,
        image_prompts: list[dict[str, np.ndarray]],
    ) -> dict[int, list[dict[str, np.ndarray]]]:
        """Gather prompts according to labels."""
        processed_prompts: defaultdict[int, list[dict[str, np.ndarray]]] = defaultdict(
            list,
        )
        for prompt in image_prompts:
            processed_prompts[int(prompt["label"])].append(prompt)

        return dict(sorted(processed_prompts.items(), key=lambda x: x))

    ######################################
    #               Learn                #
    ######################################
    def initialize_reference_info(self) -> None:
        """Initialize reference information."""
        self.reference_feats = np.zeros((0, 1, self.model.decoder.embed_dim), dtype=np.float32)
        self.used_indices = np.array([], dtype=np.int64)

    def save_reference_info(self, default_root_dir: Path | str) -> None:
        """Save reference info."""
        reference_info = {
            "reference_feats": self.reference_feats,
            "used_indices": self.used_indices,
        }
        # save reference info
        self.saved_reference_info_path: Path = (
            Path(default_root_dir) / self.reference_info_dir / "reference_info.pickle"
        )
        self.saved_reference_info_path.parent.mkdir(parents=True, exist_ok=True)
        # TODO (sungchul): ticket no. 139210
        torch.save(
            {k: torch.as_tensor(v) for k, v in reference_info.items()},
            self.saved_reference_info_path.with_suffix(".pt"),
        )
        pickle.dump(reference_info, self.saved_reference_info_path.open("wb"))
        log.info(f"Saved reference info at {self.saved_reference_info_path}.")

    ######################################
    #               Infer                #
    ######################################
    def load_reference_info(
        self,
        default_root_dir: Path | str,
        *args,
        path_to_directly_load: Path | None = None,
        **kwargs,
    ) -> bool:
        """Load latest reference info to be used.

        Args:
            default_root_dir (Path | str): Default root directory to be used
                when inappropriate infer_reference_info_root is given.
            path_to_directly_load (Path | None): Reference info path to directly be loaded.
                Normally, it is obtained after `learn` which is executed when trying to do `infer`
                without reference features in `on_test_start` or `on_predict_start`.

        Returns:
            (bool): Whether normally loading checkpoint or not.
        """

        def _load_and_assign_reference_info(path: Path) -> bool:
            reference_info: dict[str, np.ndarray] = pickle.load(path.open("rb"))  # noqa: S301   # nosec: B301
            self.reference_feats = reference_info.get(
                "reference_feats",
                np.zeros((0, 1, self.model.decoder.embed_dim), dtype=np.float32),
            )
            self.used_indices = reference_info.get("used_indices", np.array([], dtype=np.int64))
            log.info(f"reference info saved at {path} was successfully loaded.")
            return True

        if path_to_directly_load is not None:
            # if `path_to_directly_load` is given, forcely load
            return _load_and_assign_reference_info(path_to_directly_load)

        if str(self.infer_reference_info_root) == "../.latest/train":
            # for default setting
            path_reference_info = (
                Path(default_root_dir)
                / self.infer_reference_info_root
                / self.reference_info_dir
                / "reference_info.pickle"
            )
        else:
            # for user input
            path_reference_info = self.infer_reference_info_root / self.reference_info_dir / "reference_info.pickle"

        if path_reference_info.is_file():
            return _load_and_assign_reference_info(path_reference_info)

        return False

    def _reset_prediction_layer(self, num_classes: int) -> None:
        return

    ######################################
    #            Lit Module              #
    ######################################
    def on_train_start(self) -> None:
        """Initialize reference infos before learn."""
        self.initialize_reference_info()

    def on_test_start(self) -> None:
        """Load previously saved reference info."""
        super().on_test_start()
        if not self.load_reference_info(self.trainer.default_root_dir):
            log.warning("No reference info found. `Learn` will be automatically executed first.")
            self.trainer.lightning_module.automatic_optimization = False
            self.training = True
            self.trainer.fit_loop.run()
            # to use infer logic
            self.training = False
            # to set _combined_loader
            self.trainer._evaluation_loop.setup_data()  # noqa: SLF001
            self.trainer._evaluation_loop.reset()  # noqa: SLF001
            self.load_reference_info(
                self.trainer.default_root_dir,
                path_to_directly_load=self.saved_reference_info_path,
            )

    def on_predict_start(self) -> None:
        """Load previously saved reference info."""
        if not self.load_reference_info(self.trainer.default_root_dir):
            log.warning("No reference info found. `Learn` will be automatically executed first.")
            self.trainer.lightning_module.automatic_optimization = False
            self.training = True
            self.trainer.fit_loop.run()
            # to use infer logic
            self.training = False
            # to set _combined_loader
            self.trainer._evaluation_loop.setup_data()  # noqa: SLF001
            self.trainer._evaluation_loop.reset()  # noqa: SLF001
            self.load_reference_info(
                self.trainer.default_root_dir,
                path_to_directly_load=self.saved_reference_info_path,
            )

    def on_train_epoch_start(self) -> None:
        """Skip on_train_epoch_start unused in zero-shot visual prompting."""

    def on_train_epoch_end(self) -> None:
        """Skip on_train_epoch_end unused in zero-shot visual prompting."""
        if self.save_outputs:
            self.save_reference_info(self.trainer.default_root_dir)

    def on_validation_epoch_start(self) -> None:
        """Skip on_validation_epoch_start unused in zero-shot visual prompting."""

    def on_validation_epoch_end(self) -> None:
        """Skip on_validation_epoch_end unused in zero-shot visual prompting."""

    def configure_optimizers(self) -> None:  # type: ignore[override]
        """Skip configure_optimizers unused in zero-shot visual prompting."""

    def training_step(
        self,
        inputs: ZeroShotVisualPromptingBatchDataEntity,  # type: ignore[override]
        batch_idx: int,
    ) -> Tensor:
        """Skip training_step unused in zero-shot visual prompting."""
        self.forward(inputs)

    def validation_step(
        self,
        inputs: ZeroShotVisualPromptingBatchDataEntity,
        batch_idx: int,
    ) -> None:
        """Skip validation_step unused in zero-shot visual prompting."""

    def test_step(
        self,
        inputs: ZeroShotVisualPromptingBatchDataEntity,
        batch_idx: int,
    ) -> None:
        """Perform a single test step on a batch of data from the test set.

        Args:
            inputs (ZeroShotVisualPromptingBatchDataEntity): The input data for the test step.
            batch_idx (int): The index of the current batch.

        Raises:
            TypeError: If the predictions are not of type ZeroShotVisualPromptingBatchPredEntity.
        """
        _inference_step_for_zero_shot(model=self, metric=self.metric, inputs=inputs)

    def _convert_pred_entity_to_compute_metric(
        self,
        preds: ZeroShotVisualPromptingBatchPredEntity,
        inputs: ZeroShotVisualPromptingBatchDataEntity,
    ) -> MetricInput:
        """Convert the prediction entity to the format required by the compute metric function."""
        return _convert_pred_entity_to_compute_metric(preds=preds, inputs=inputs)

    def _create_label_info_from_ov_ir(self) -> LabelInfo:
        """Create NullLabelInfo since Visual Prompting tasks has no use of label information."""
        return NullLabelInfo()

    def _set_label_info(self, _: LabelInfoTypes) -> None:
        msg = f"Reconfiguring label_info has no effect on {self.__class__.__name__}."
        log.warning(msg)<|MERGE_RESOLUTION|>--- conflicted
+++ resolved
@@ -667,11 +667,7 @@
         # ticket no. : CVS-135462
         # There is segmentation fault issue when using num_workers > 0 during releasing memory.
         # To avoid this issue, force num_workers to 0.
-<<<<<<< HEAD
         data_module.config.train_subset.num_workers = 0
-=======
-        data_module.train_subset.num_workers = 0
->>>>>>> bc0ccf93
 
         output_model_paths: dict[str, Path] = {}
         for module in ["image_encoder", "decoder"]:
@@ -1082,11 +1078,7 @@
         # ticket no. : CVS-135462
         # There is segmentation fault issue when using num_workers > 0 during releasing memory.
         # To avoid this issue, force num_workers to 0.
-<<<<<<< HEAD
         data_module.config.val_subset.num_workers = 0
-=======
-        data_module.train_subset.num_workers = 0
->>>>>>> bc0ccf93
 
         output_model_paths: dict[str, Path] = {}
         for module in ["image_encoder", "decoder"]:
