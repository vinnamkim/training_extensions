--- conflicted
+++ resolved
@@ -28,18 +28,22 @@
         """Create transforms from factory."""
         if config.transform_lib_type == TransformLibType.MMCV:
             from .transform_libs.mmcv import MMCVTransformLib
+
             return MMCVTransformLib.generate(config)
 
         if config.transform_lib_type == TransformLibType.MMPRETRAIN:
             from .transform_libs.mmpretrain import MMPretrainTransformLib
+
             return MMPretrainTransformLib.generate(config)
 
         if config.transform_lib_type == TransformLibType.MMDET:
             from .transform_libs.mmdet import MMDetTransformLib
+
             return MMDetTransformLib.generate(config)
 
         if config.transform_lib_type == TransformLibType.MMSEG:
             from .transform_libs.mmseg import MMSegTransformLib
+
             return MMSegTransformLib.generate(config)
 
         raise NotImplementedError(config.transform_lib_type)
@@ -60,7 +64,6 @@
         transforms = TransformLibFactory.generate(cfg_subset)
         if task == OTXTaskType.MULTI_CLASS_CLS:
             from .dataset.classification import OTXMulticlassClsDataset
-<<<<<<< HEAD
 
             return OTXMulticlassClsDataset(
                 dm_subset=dm_subset,
@@ -76,16 +79,14 @@
                 transforms=transforms,
                 mem_cache_img_max_size=cfg_data_module.mem_cache_img_max_size,
             )
-=======
-            return OTXMulticlassClsDataset(dm_subset, transforms)
-
-        if task == OTXTaskType.DETECTION:
-            from .dataset.detection import OTXDetectionDataset
-            return OTXDetectionDataset(dm_subset, transforms)
->>>>>>> c7e59e3a
 
         if task == OTXTaskType.SEMANTIC_SEGMENTATION:
             from .dataset.segmentation import OTXSegmentationDataset
-            return OTXSegmentationDataset(dm_subset, transforms)
+
+            return OTXSegmentationDataset(
+                dm_subset=dm_subset,
+                transforms=transforms,
+                mem_cache_img_max_size=cfg_data_module.mem_cache_img_max_size,
+            )
 
         raise NotImplementedError(task)