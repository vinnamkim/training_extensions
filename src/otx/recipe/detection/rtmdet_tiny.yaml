--- conflicted
+++ resolved
@@ -118,101 +118,7 @@
         type: PackDetInputs
 model:
   otx_model:
-<<<<<<< HEAD
     _target_: otx.algo.detection.rtmdet.RTMDet
     variant: tiny
-=======
-    config:
-      backbone:
-        act_cfg:
-          inplace: true
-          type: SiLU
-        arch: P5
-        channel_attention: true
-        deepen_factor: 0.167
-        expand_ratio: 0.5
-        init_cfg:
-          checkpoint: https://download.openmmlab.com/mmdetection/v3.0/rtmdet/cspnext_rsb_pretrain/cspnext-tiny_imagenet_600e.pth
-          prefix: backbone.
-          type: Pretrained
-        norm_cfg:
-          type: SyncBN
-        type: CSPNeXt
-        widen_factor: 0.375
-      bbox_head:
-        act_cfg:
-          inplace: true
-          type: SiLU
-        anchor_generator:
-          offset: 0
-          strides:
-            - 8
-            - 16
-            - 32
-          type: MlvlPointGenerator
-        bbox_coder:
-          type: DistancePointBBoxCoder
-        exp_on_reg: false
-        feat_channels: 96
-        in_channels: 96
-        loss_bbox:
-          loss_weight: 2.0
-          type: GIoULoss
-        loss_cls:
-          beta: 2.0
-          loss_weight: 1.0
-          type: QualityFocalLoss
-          use_sigmoid: true
-        norm_cfg:
-          type: SyncBN
-        num_classes: 80
-        pred_kernel_size: 1
-        share_conv: true
-        stacked_convs: 2
-        type: RTMDetSepBNHead
-        with_objectness: false
-      data_preprocessor:
-        batch_augments: null
-        bgr_to_rgb: false
-        mean:
-          - 103.53
-          - 116.28
-          - 123.675
-        std:
-          - 57.375
-          - 57.12
-          - 58.395
-        type: DetDataPreprocessor
-      neck:
-        act_cfg:
-          inplace: true
-          type: SiLU
-        expand_ratio: 0.5
-        in_channels:
-          - 96
-          - 192
-          - 384
-        norm_cfg:
-          type: SyncBN
-        num_csp_blocks: 1
-        out_channels: 96
-        type: CSPNeXtPAFPN
-      test_cfg:
-        max_per_img: 300
-        min_bbox_size: 0
-        nms:
-          iou_threshold: 0.65
-          type: nms
-        nms_pre: 30000
-        score_thr: 0.001
-      train_cfg:
-        allowed_border: -1
-        assigner:
-          topk: 13
-          type: DynamicSoftLabelAssigner
-        debug: false
-        pos_weight: -1
-      type: RTMDet
 trainer:
-  precision: 32
->>>>>>> cc0c49de
+  precision: 32