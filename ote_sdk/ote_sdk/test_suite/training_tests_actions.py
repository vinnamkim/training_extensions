# Copyright (C) 2021 Intel Corporation
# SPDX-License-Identifier: Apache-2.0
#

import importlib
import os
import os.path as osp
from abc import ABC, abstractmethod
from collections import OrderedDict
from copy import deepcopy
from typing import List, Optional, Type

import pytest
from ote_cli.utils.io import read_binary, read_label_schema

from ote_sdk.configuration.helper import create as ote_sdk_configuration_helper_create
from ote_sdk.entities.inference_parameters import InferenceParameters
from ote_sdk.entities.model import ModelEntity, ModelFormat, ModelOptimizationType
from ote_sdk.entities.model_template import parse_model_template
from ote_sdk.entities.optimization_parameters import OptimizationParameters
from ote_sdk.entities.resultset import ResultSetEntity
from ote_sdk.entities.subset import Subset
from ote_sdk.entities.task_environment import TaskEnvironment
from ote_sdk.serialization.label_mapper import label_schema_to_bytes
from ote_sdk.usecases.adapters.model_adapter import ModelAdapter
from ote_sdk.usecases.tasks.interfaces.export_interface import ExportType
from ote_sdk.usecases.tasks.interfaces.optimization_interface import OptimizationType
from ote_sdk.utils.importing import get_impl_class

from .e2e_test_system import DataCollector
from .logging import get_logger
from .training_tests_common import (
    KEEP_CONFIG_FIELD_VALUE,
    performance_to_score_name_value,
)

logger = get_logger()


class BaseOTETestAction(ABC):
    _name: Optional[str] = None
    _with_validation = False
    _depends_stages_names: List[str] = []

    def __init__(*args, **kwargs):
        pass

    @property
    def name(self):
        return type(self)._name

    @property
    def with_validation(self):
        return type(self)._with_validation

    @property
    def depends_stages_names(self):
        return type(self)._depends_stages_names

    def __str__(self):
        return (
            f"{type(self).__name__}("
            f"name={self.name}, "
            f"with_validation={self.with_validation}, "
            f"depends_stages_names={self.depends_stages_names})"
        )

    def _check_result_prev_stages(self, results_prev_stages, list_required_stages):
        for stage_name in list_required_stages:
            if not results_prev_stages or stage_name not in results_prev_stages:
                raise RuntimeError(
                    f"The action {self.name} requires results of the stage {stage_name}, "
                    f"but they are absent"
                )

    @abstractmethod
    def __call__(self, data_collector: DataCollector, results_prev_stages: OrderedDict):
        raise NotImplementedError("The main action method is not implemented")


def create_environment_and_task(
    params, labels_schema, model_template, dataset, model_adapters=None
):

    environment = TaskEnvironment(
        model=None,
        hyper_parameters=params,
        label_schema=labels_schema,
        model_template=model_template,
    )

    if model_adapters is not None:
        environment.model = ModelEntity(
            train_dataset=dataset,
            configuration=environment.get_model_configuration(),
            model_adapters=model_adapters,
        )

    logger.info("Create base Task")
    task_impl_path = model_template.entrypoints.base
    task_cls = get_impl_class(task_impl_path)
    task = task_cls(task_environment=environment)
    return environment, task


class OTETestTrainingAction(BaseOTETestAction):
    _name = "training"

    def __init__(
        self,
        dataset,
        labels_schema,
        template_path,
        num_training_iters,
        batch_size,
        checkpoint=None,
    ):
        self.dataset = dataset
        self.labels_schema = labels_schema
        self.template_path = template_path
        self.num_training_iters = num_training_iters
        self.batch_size = batch_size
        self.checkpoint = checkpoint

    def _get_training_performance_as_score_name_value(self):
        training_performance = getattr(self.output_model, "performance", None)
        if training_performance is None:
            raise RuntimeError("Cannot get training performance")
        return performance_to_score_name_value(training_performance)

    def _run_ote_training(self, data_collector):
        logger.debug(f"self.template_path = {self.template_path}")

        print(f"train dataset: {len(self.dataset.get_subset(Subset.TRAINING))} items")
        print(
            f"validation dataset: "
            f"{len(self.dataset.get_subset(Subset.VALIDATION))} items"
        )

        logger.debug("Load model template")
        self.model_template = parse_model_template(self.template_path)

        logger.debug("Set hyperparameters")
        params = ote_sdk_configuration_helper_create(
            self.model_template.hyper_parameters.data
        )
        if self.num_training_iters != KEEP_CONFIG_FIELD_VALUE:
            params.learning_parameters.num_iters = int(self.num_training_iters)
            logger.debug(
                f"Set params.learning_parameters.num_iters="
                f"{params.learning_parameters.num_iters}"
            )
        else:
            logger.debug(
                f"Keep params.learning_parameters.num_iters="
                f"{params.learning_parameters.num_iters}"
            )

        if self.batch_size != KEEP_CONFIG_FIELD_VALUE:
            params.learning_parameters.batch_size = int(self.batch_size)
            logger.debug(
                f"Set params.learning_parameters.batch_size="
                f"{params.learning_parameters.batch_size}"
            )
        else:
            logger.debug(
                f"Keep params.learning_parameters.batch_size="
                f"{params.learning_parameters.batch_size}"
            )

<<<<<<< HEAD
        model_adapters = None
        if isinstance(self.checkpoint, str):
            logger.debug("Load pretrained model")
=======
        logger.debug("Setup environment")
        self.environment, self.task = create_environment_and_task(
            params, self.labels_schema, self.model_template
        )
        model_adapters = None

        if self.checkpoint is not None:
>>>>>>> 0eea39f1
            model_adapters = {
                "weights.pth": ModelAdapter(read_binary(self.checkpoint)),
            }
            if osp.exists(osp.join(osp.dirname(self.checkpoint), "label_schema.json")):
                model_adapters.update(
                    {
                        "label_schema.json": ModelAdapter(
                            label_schema_to_bytes(read_label_schema(self.checkpoint))
                        )
                    }
                )

<<<<<<< HEAD
        self.environment, self.task = create_environment_and_task(
            params,
            self.labels_schema,
            self.model_template,
            self.dataset,
            model_adapters,
        )

=======
        logger.debug("Train model")
>>>>>>> 0eea39f1
        self.output_model = ModelEntity(
            self.dataset,
            self.environment.get_model_configuration(),
        )

        self.copy_hyperparams = deepcopy(self.task._hyperparams)

        try:
            self.task.train(self.dataset, self.output_model)
        except Exception as ex:
            raise RuntimeError("Training failed") from ex

        score_name, score_value = self._get_training_performance_as_score_name_value()
        logger.info(f"performance={self.output_model.performance}")
        data_collector.log_final_metric("metric_name", self.name + "/" + score_name)
        data_collector.log_final_metric("metric_value", score_value)

    def __call__(self, data_collector: DataCollector, results_prev_stages: OrderedDict):
        self._run_ote_training(data_collector)
        results = {
            "model_template": self.model_template,
            "task": self.task,
            "dataset": self.dataset,
            "environment": self.environment,
            "output_model": self.output_model,
        }
        return results


def is_nncf_enabled():
    return importlib.util.find_spec("nncf") is not None


def run_evaluation(dataset, task, model):
    logger.debug("Evaluation: Get predictions on the dataset")
    predicted_dataset = task.infer(
        dataset.with_empty_annotations(), InferenceParameters(is_evaluation=True)
    )
    resultset = ResultSetEntity(
        model=model,
        ground_truth_dataset=dataset,
        prediction_dataset=predicted_dataset,
    )
    logger.debug("Evaluation: Estimate quality on dataset")
    task.evaluate(resultset)
    evaluation_performance = resultset.performance
    logger.info(f"Evaluation: performance={evaluation_performance}")
    score_name, score_value = performance_to_score_name_value(evaluation_performance)
    return score_name, score_value


class OTETestTrainingEvaluationAction(BaseOTETestAction):
    _name = "training_evaluation"
    _with_validation = True
    _depends_stages_names = ["training"]

    def __init__(self, subset=Subset.TESTING):
        self.subset = subset

    def _run_ote_evaluation(self, data_collector, dataset, task, trained_model):
        logger.info("Begin evaluation of trained model")
        validation_dataset = dataset.get_subset(self.subset)
        score_name, score_value = run_evaluation(
            validation_dataset, task, trained_model
        )
        data_collector.log_final_metric("metric_name", self.name + "/" + score_name)
        data_collector.log_final_metric("metric_value", score_value)
        logger.info(
            f"End evaluation of trained model, results: {score_name}: {score_value}"
        )
        return score_name, score_value

    def __call__(self, data_collector: DataCollector, results_prev_stages: OrderedDict):
        self._check_result_prev_stages(results_prev_stages, self.depends_stages_names)

        kwargs = {
            "dataset": results_prev_stages["training"]["dataset"],
            "task": results_prev_stages["training"]["task"],
            "trained_model": results_prev_stages["training"]["output_model"],
        }

        score_name, score_value = self._run_ote_evaluation(data_collector, **kwargs)
        results = {"metrics": {"accuracy": {score_name: score_value}}}
        return results


def run_export(environment, dataset, task, action_name, expected_optimization_type):
    logger.debug(
        f'For action "{action_name}": Copy environment for evaluation exported model'
    )

    environment_for_export = deepcopy(environment)

    logger.debug(f'For action "{action_name}": Create exported model')
    exported_model = ModelEntity(
        dataset,
        environment_for_export.get_model_configuration(),
    )
    logger.debug("Run export")

    try:
        task.export(ExportType.OPENVINO, exported_model)
    except Exception as ex:
        raise RuntimeError("Export to OpenVINO failed") from ex

    assert (
        exported_model.model_format == ModelFormat.OPENVINO
    ), f"In action '{action_name}': Wrong model format after export"
    assert (
        exported_model.optimization_type == expected_optimization_type
    ), f"In action '{action_name}': Wrong optimization type"

    logger.debug(
        f'For action "{action_name}": Set exported model into environment for export'
    )
    environment_for_export.model = exported_model
    return environment_for_export, exported_model


class OTETestExportAction(BaseOTETestAction):
    _name = "export"
    _depends_stages_names = ["training"]

    def _run_ote_export(self, data_collector, environment, dataset, task):
        self.environment_for_export, self.exported_model = run_export(
            environment,
            dataset,
            task,
            action_name=self.name,
            expected_optimization_type=ModelOptimizationType.MO,
        )

    def __call__(self, data_collector: DataCollector, results_prev_stages: OrderedDict):
        self._check_result_prev_stages(results_prev_stages, self.depends_stages_names)

        kwargs = {
            "environment": results_prev_stages["training"]["environment"],
            "dataset": results_prev_stages["training"]["dataset"],
            "task": results_prev_stages["training"]["task"],
        }

        self._run_ote_export(data_collector, **kwargs)
        results = {
            "environment": self.environment_for_export,
            "exported_model": self.exported_model,
        }
        return results


def create_openvino_task(model_template, environment):
    logger.debug("Create OpenVINO Task")
    openvino_task_impl_path = model_template.entrypoints.openvino
    openvino_task_cls = get_impl_class(openvino_task_impl_path)
    openvino_task = openvino_task_cls(environment)
    return openvino_task


class OTETestExportEvaluationAction(BaseOTETestAction):
    _name = "export_evaluation"
    _with_validation = True
    _depends_stages_names = ["training", "export", "training_evaluation"]

    def __init__(self, subset=Subset.TESTING):
        self.subset = subset

    def _run_ote_export_evaluation(
        self,
        data_collector,
        model_template,
        dataset,
        environment_for_export,
        exported_model,
    ):
        logger.info("Begin evaluation of exported model")
        self.openvino_task = create_openvino_task(
            model_template, environment_for_export
        )
        validation_dataset = dataset.get_subset(self.subset)
        score_name, score_value = run_evaluation(
            validation_dataset, self.openvino_task, exported_model
        )
        data_collector.log_final_metric("metric_name", self.name + "/" + score_name)
        data_collector.log_final_metric("metric_value", score_value)
        logger.info("End evaluation of exported model")
        return score_name, score_value

    def __call__(self, data_collector: DataCollector, results_prev_stages: OrderedDict):
        self._check_result_prev_stages(results_prev_stages, self.depends_stages_names)

        kwargs = {
            "model_template": results_prev_stages["training"]["model_template"],
            "dataset": results_prev_stages["training"]["dataset"],
            "environment_for_export": results_prev_stages["export"]["environment"],
            "exported_model": results_prev_stages["export"]["exported_model"],
        }

        score_name, score_value = self._run_ote_export_evaluation(
            data_collector, **kwargs
        )
        results = {"metrics": {"accuracy": {score_name: score_value}}}
        return results


class OTETestPotAction(BaseOTETestAction):
    _name = "pot"
    _depends_stages_names = ["export"]

    def __init__(self, pot_subset=Subset.TRAINING):
        self.pot_subset = pot_subset

    def _run_ote_pot(
        self, data_collector, model_template, dataset, environment_for_export
    ):
        logger.debug("Creating environment and task for POT optimization")
        self.environment_for_pot = deepcopy(environment_for_export)
        self.openvino_task_pot = create_openvino_task(
            model_template, environment_for_export
        )

        self.optimized_model_pot = ModelEntity(
            dataset,
            self.environment_for_pot.get_model_configuration(),
        )
        logger.info("Run POT optimization")

        try:
            self.openvino_task_pot.optimize(
                OptimizationType.POT,
                dataset.get_subset(self.pot_subset),
                self.optimized_model_pot,
                OptimizationParameters(),
            )
        except Exception as ex:
            raise RuntimeError("POT optimization failed") from ex

        assert (
            self.optimized_model_pot.model_format == ModelFormat.OPENVINO
        ), "Wrong model format after pot"
        assert (
            self.optimized_model_pot.optimization_type == ModelOptimizationType.POT
        ), "Wrong optimization type"
        logger.info("POT optimization is finished")

    def __call__(self, data_collector: DataCollector, results_prev_stages: OrderedDict):
        self._check_result_prev_stages(results_prev_stages, self.depends_stages_names)

        kwargs = {
            "model_template": results_prev_stages["training"]["model_template"],
            "dataset": results_prev_stages["training"]["dataset"],
            "environment_for_export": results_prev_stages["export"]["environment"],
        }

        self._run_ote_pot(data_collector, **kwargs)
        results = {
            "openvino_task_pot": self.openvino_task_pot,
            "optimized_model_pot": self.optimized_model_pot,
        }
        return results


class OTETestPotEvaluationAction(BaseOTETestAction):
    _name = "pot_evaluation"
    _with_validation = True
    _depends_stages_names = ["training", "pot", "export_evaluation"]

    def __init__(self, subset=Subset.TESTING):
        self.subset = subset

    def _run_ote_pot_evaluation(
        self, data_collector, dataset, openvino_task_pot, optimized_model_pot
    ):
        logger.info("Begin evaluation of pot model")
        validation_dataset_pot = dataset.get_subset(self.subset)
        score_name, score_value = run_evaluation(
            validation_dataset_pot, openvino_task_pot, optimized_model_pot
        )
        data_collector.log_final_metric("metric_name", self.name + "/" + score_name)
        data_collector.log_final_metric("metric_value", score_value)
        logger.info("End evaluation of pot model")
        return score_name, score_value

    def __call__(self, data_collector: DataCollector, results_prev_stages: OrderedDict):
        self._check_result_prev_stages(results_prev_stages, self.depends_stages_names)

        kwargs = {
            "dataset": results_prev_stages["training"]["dataset"],
            "openvino_task_pot": results_prev_stages["pot"]["openvino_task_pot"],
            "optimized_model_pot": results_prev_stages["pot"]["optimized_model_pot"],
        }

        score_name, score_value = self._run_ote_pot_evaluation(data_collector, **kwargs)
        results = {"metrics": {"accuracy": {score_name: score_value}}}
        return results


class OTETestNNCFAction(BaseOTETestAction):
    _name = "nncf"
    _depends_stages_names = ["training"]

    def _run_ote_nncf(
        self, data_collector, model_template, dataset, trained_model, environment
    ):
        logger.debug("Get predictions on the validation set for exported model")
        self.environment_for_nncf = deepcopy(environment)

        logger.info("Create NNCF Task")
        nncf_task_class_impl_path = model_template.entrypoints.nncf
        if not nncf_task_class_impl_path:
            pytest.skip("NNCF is not enabled for this template")

        if not is_nncf_enabled():
            pytest.skip("NNCF is not installed")

        logger.info("Creating NNCF task and structures")
        self.nncf_model = ModelEntity(
            dataset,
            self.environment_for_nncf.get_model_configuration(),
        )
        self.nncf_model.set_data("weights.pth", trained_model.get_data("weights.pth"))

        self.environment_for_nncf.model = self.nncf_model

        nncf_task_cls = get_impl_class(nncf_task_class_impl_path)
        self.nncf_task = nncf_task_cls(task_environment=self.environment_for_nncf)

        logger.info("Run NNCF optimization")
        try:
            self.nncf_task.optimize(
                OptimizationType.NNCF, dataset, self.nncf_model, None
            )
        except Exception as ex:
            raise RuntimeError("NNCF optimization failed") from ex

        assert (
            self.nncf_model.optimization_type == ModelOptimizationType.NNCF
        ), "Wrong optimization type"
        assert (
            self.nncf_model.model_format == ModelFormat.BASE_FRAMEWORK
        ), "Wrong model format"

        logger.info("NNCF optimization is finished")

    def __call__(self, data_collector: DataCollector, results_prev_stages: OrderedDict):
        self._check_result_prev_stages(results_prev_stages, self.depends_stages_names)

        kwargs = {
            "model_template": results_prev_stages["training"]["model_template"],
            "dataset": results_prev_stages["training"]["dataset"],
            "trained_model": results_prev_stages["training"]["output_model"],
            "environment": results_prev_stages["training"]["environment"],
        }

        self._run_ote_nncf(data_collector, **kwargs)
        results = {
            "nncf_task": self.nncf_task,
            "nncf_model": self.nncf_model,
            "nncf_environment": self.environment_for_nncf,
        }
        return results


# TODO: think about move to special file
def check_nncf_model_graph(model, path_to_dot):
    import networkx as nx

    logger.info(f"Reference graph: {path_to_dot}")
    load_graph = nx.drawing.nx_pydot.read_dot(path_to_dot)

    graph = model.get_graph()
    nx_graph = graph.get_graph_for_structure_analysis()

    for _, node in nx_graph.nodes(data=True):
        if "scope" in node:
            node.pop("scope")

    for k, attrs in nx_graph.nodes.items():
        attrs = {k: str(v) for k, v in attrs.items()}
        load_attrs = {k: str(v).strip('"') for k, v in load_graph.nodes[k].items()}
        if "scope" in load_attrs:
            load_attrs.pop("scope")
        if attrs != load_attrs:
            logger.info("ATTR: {} : {} != {}".format(k, attrs, load_attrs))
            return False

    return (
        load_graph.nodes.keys() == nx_graph.nodes.keys()
        and nx.DiGraph(load_graph).edges == nx_graph.edges
    )


class OTETestNNCFGraphAction(BaseOTETestAction):
    _name = "nncf_graph"

    def __init__(
        self,
        dataset,
        labels_schema,
        template_path,
        reference_dir,
        fn_get_compressed_model,
    ):
        self.dataset = dataset
        self.labels_schema = labels_schema
        self.template_path = template_path
        self.reference_dir = reference_dir
        self.fn_get_compressed_model = fn_get_compressed_model

    def _run_ote_nncf_graph(self, data_collector):
        # pylint:disable=protected-access
        logger.debug("Load model template")
        model_template = parse_model_template(self.template_path)
        nncf_task_class_impl_path = model_template.entrypoints.nncf

        if not nncf_task_class_impl_path:
            pytest.skip("NNCF is not enabled for this template")

        if not is_nncf_enabled():
            pytest.skip("NNCF is not installed")

        if not os.path.exists(self.reference_dir):
            pytest.skip("Reference directory does not exist")

        params = ote_sdk_configuration_helper_create(
            model_template.hyper_parameters.data
        )
        environment, task = create_environment_and_task(
            params, self.labels_schema, model_template
        )
        output_model = ModelEntity(
            self.dataset,
            environment.get_model_configuration(),
        )
        # Save model without training to create nncf_task
        task.save_model(output_model)

        logger.info("Create NNCF Task")
        environment_for_nncf = deepcopy(environment)

        logger.info("Creating NNCF task and structures")
        nncf_model = ModelEntity(
            self.dataset,
            environment_for_nncf.get_model_configuration(),
        )
        nncf_model.set_data("weights.pth", output_model.get_data("weights.pth"))

        environment_for_nncf.model = nncf_model

        nncf_task_cls = get_impl_class(nncf_task_class_impl_path)
        nncf_task = nncf_task_cls(task_environment=environment_for_nncf)

        path_to_ref_dot = os.path.join(
            self.reference_dir, "nncf", f"{nncf_task._nncf_preset}.dot"
        )
        if not os.path.exists(path_to_ref_dot):
            pytest.skip("Reference file does not exist: {}".format(path_to_ref_dot))

        compressed_model = self.fn_get_compressed_model(nncf_task)

        assert check_nncf_model_graph(
            compressed_model, path_to_ref_dot
        ), "Compressed model differs from the reference"

    def __call__(self, data_collector: DataCollector, results_prev_stages: OrderedDict):
        self._check_result_prev_stages(results_prev_stages, self.depends_stages_names)
        self._run_ote_nncf_graph(data_collector)
        return {}


class OTETestNNCFEvaluationAction(BaseOTETestAction):
    _name = "nncf_evaluation"
    _with_validation = True
    _depends_stages_names = ["training", "nncf", "training_evaluation"]

    def __init__(self, subset=Subset.TESTING):
        self.subset = subset

    def _run_ote_nncf_evaluation(self, data_collector, dataset, nncf_task, nncf_model):
        logger.info("Begin evaluation of nncf model")
        validation_dataset = dataset.get_subset(self.subset)
        score_name, score_value = run_evaluation(
            validation_dataset, nncf_task, nncf_model
        )
        data_collector.log_final_metric("metric_name", self.name + "/" + score_name)
        data_collector.log_final_metric("metric_value", score_value)
        logger.info("End evaluation of nncf model")
        return score_name, score_value

    def __call__(self, data_collector: DataCollector, results_prev_stages: OrderedDict):
        self._check_result_prev_stages(results_prev_stages, self.depends_stages_names)

        kwargs = {
            "dataset": results_prev_stages["training"]["dataset"],
            "nncf_task": results_prev_stages["nncf"]["nncf_task"],
            "nncf_model": results_prev_stages["nncf"]["nncf_model"],
        }

        score_name, score_value = self._run_ote_nncf_evaluation(
            data_collector, **kwargs
        )
        results = {"metrics": {"accuracy": {score_name: score_value}}}
        return results


class OTETestNNCFExportAction(BaseOTETestAction):
    _name = "nncf_export"
    _depends_stages_names = ["training", "nncf"]

    def __init__(self, subset=Subset.VALIDATION):
        self.subset = subset

    def _run_ote_nncf_export(
        self, data_collector, nncf_environment, dataset, nncf_task
    ):
        logger.info("Begin export of nncf model")
        self.environment_nncf_export, self.nncf_exported_model = run_export(
            nncf_environment,
            dataset,
            nncf_task,
            action_name=self.name,
            expected_optimization_type=ModelOptimizationType.NNCF,
        )
        logger.info("End export of nncf model")

    def __call__(self, data_collector: DataCollector, results_prev_stages: OrderedDict):
        self._check_result_prev_stages(results_prev_stages, self.depends_stages_names)

        kwargs = {
            "nncf_environment": results_prev_stages["nncf"]["nncf_environment"],
            "dataset": results_prev_stages["training"]["dataset"],
            "nncf_task": results_prev_stages["nncf"]["nncf_task"],
        }

        self._run_ote_nncf_export(data_collector, **kwargs)
        results = {
            "environment": self.environment_nncf_export,
            "exported_model": self.nncf_exported_model,
        }
        return results


class OTETestNNCFExportEvaluationAction(BaseOTETestAction):
    _name = "nncf_export_evaluation"
    _with_validation = True
    _depends_stages_names = ["training", "nncf_export", "nncf_evaluation"]

    def __init__(self, subset=Subset.TESTING):
        self.subset = subset

    def _run_ote_nncf_export_evaluation(
        self,
        data_collector,
        model_template,
        dataset,
        nncf_environment_for_export,
        nncf_exported_model,
    ):
        logger.info("Begin evaluation of NNCF exported model")
        self.openvino_task = create_openvino_task(
            model_template, nncf_environment_for_export
        )
        validation_dataset = dataset.get_subset(self.subset)
        score_name, score_value = run_evaluation(
            validation_dataset, self.openvino_task, nncf_exported_model
        )
        data_collector.log_final_metric("metric_name", self.name + "/" + score_name)
        data_collector.log_final_metric("metric_value", score_value)
        logger.info("End evaluation of NNCF exported model")
        return score_name, score_value

    def __call__(self, data_collector: DataCollector, results_prev_stages: OrderedDict):
        self._check_result_prev_stages(results_prev_stages, self.depends_stages_names)

        kwargs = {
            "model_template": results_prev_stages["training"]["model_template"],
            "dataset": results_prev_stages["training"]["dataset"],
            "nncf_environment_for_export": results_prev_stages["nncf_export"][
                "environment"
            ],
            "nncf_exported_model": results_prev_stages["nncf_export"]["exported_model"],
        }

        score_name, score_value = self._run_ote_nncf_export_evaluation(
            data_collector, **kwargs
        )
        results = {"metrics": {"accuracy": {score_name: score_value}}}
        return results


def get_default_test_action_classes() -> List[Type[BaseOTETestAction]]:
    return [
        OTETestTrainingAction,
        OTETestTrainingEvaluationAction,
        OTETestExportAction,
        OTETestExportEvaluationAction,
        OTETestPotAction,
        OTETestPotEvaluationAction,
        OTETestNNCFAction,
        OTETestNNCFEvaluationAction,
        OTETestNNCFExportAction,
        OTETestNNCFExportEvaluationAction,
        OTETestNNCFGraphAction,
    ]<|MERGE_RESOLUTION|>--- conflicted
+++ resolved
@@ -168,19 +168,9 @@
                 f"{params.learning_parameters.batch_size}"
             )
 
-<<<<<<< HEAD
         model_adapters = None
-        if isinstance(self.checkpoint, str):
+        if self.checkpoint is not None:
             logger.debug("Load pretrained model")
-=======
-        logger.debug("Setup environment")
-        self.environment, self.task = create_environment_and_task(
-            params, self.labels_schema, self.model_template
-        )
-        model_adapters = None
-
-        if self.checkpoint is not None:
->>>>>>> 0eea39f1
             model_adapters = {
                 "weights.pth": ModelAdapter(read_binary(self.checkpoint)),
             }
@@ -193,7 +183,6 @@
                     }
                 )
 
-<<<<<<< HEAD
         self.environment, self.task = create_environment_and_task(
             params,
             self.labels_schema,
@@ -202,15 +191,14 @@
             model_adapters,
         )
 
-=======
-        logger.debug("Train model")
->>>>>>> 0eea39f1
         self.output_model = ModelEntity(
             self.dataset,
             self.environment.get_model_configuration(),
         )
 
         self.copy_hyperparams = deepcopy(self.task._hyperparams)
+
+        logger.debug("Train model")
 
         try:
             self.task.train(self.dataset, self.output_model)
