--- conflicted
+++ resolved
@@ -35,15 +35,11 @@
     "regex==2024.5.10",
     "importlib_resources==6.4.0",
     "docstring_parser==0.16", # CLI help-formatter
-<<<<<<< HEAD
-    "rich_argparse==1.4.0", # CLI help-formatter
-    # TODO(ashwinvaidya17): https://github.com/openvinotoolkit/anomalib/issues/2126
-    "setuptools<70",
-=======
     "rich_argparse==1.5.2", # CLI help-formatter
     "einops==0.7.0",
     "decord==0.6.0",
->>>>>>> 99ce015b
+    # TODO(ashwinvaidya17): https://github.com/openvinotoolkit/anomalib/issues/2126
+    "setuptools<70",
 ]
 
 [project.optional-dependencies]
@@ -74,18 +70,12 @@
     "sphinxemoji",
     "nbsphinx",
 ]
-<<<<<<< HEAD
-base = [
-    "torch==2.1.1",
-    "lightning==2.2",
-=======
 xpu = [
     "torch==2.1.0.post2",
     "torchvision==0.16.0.post2",
     "intel-extension-for-pytorch==2.1.30+xpu",
     "oneccl_bind_pt==2.1.300+xpu",
-    "lightning==2.1.2",
->>>>>>> 99ce015b
+    "lightning==2.2",
     "pytorchcv",
     "timm",
     "openvino==2024.0",
@@ -96,6 +86,7 @@
     "nncf==2.9.0",
     "anomalib[core]==1.1.0",
 ]
+
 base = [
     "torch==2.1.1",
     "lightning==2.2",
