"""
OpenVINO Anomaly Task
"""

# Copyright (C) 2021 Intel Corporation
#
# Licensed under the Apache License, Version 2.0 (the "License");
# you may not use this file except in compliance with the License.
# You may obtain a copy of the License at
#
# http://www.apache.org/licenses/LICENSE-2.0
#
# Unless required by applicable law or agreed to in writing,
# software distributed under the License is distributed on an "AS IS" BASIS,
# WITHOUT WARRANTIES OR CONDITIONS OF ANY KIND, either express or implied.
# See the License for the specific language governing permissions
# and limitations under the License.


import inspect
import json
import logging
import os
import struct
import subprocess
import sys
import tempfile
from shutil import copyfile, copytree
from typing import Any, Dict, Optional, Union, cast
from zipfile import ZipFile

import numpy as np
from addict import Dict as ADDict
from anomalib.core.model.inference import OpenVINOInferencer
from compression.api import DataLoader
from compression.engines.ie_engine import IEEngine
from compression.graph import load_model, save_model
from compression.graph.model_utils import compress_model_weights, get_nodes_by_type
from compression.pipeline.initializer import create_pipeline
from omegaconf import ListConfig
from omegaconf.dictconfig import DictConfig
from ote_anomalib.config import get_anomalib_config
from ote_anomalib.exportable_code import AnomalyClassification
from ote_sdk.entities.datasets import DatasetEntity
from ote_sdk.entities.inference_parameters import (
    InferenceParameters,
    default_progress_callback,
)
from ote_sdk.entities.model import ModelEntity, ModelStatus
from ote_sdk.entities.optimization_parameters import OptimizationParameters
from ote_sdk.entities.resultset import ResultSetEntity
from ote_sdk.entities.task_environment import TaskEnvironment
from ote_sdk.serialization.label_mapper import LabelSchemaMapper, label_schema_to_bytes
from ote_sdk.usecases.evaluation.metrics_helper import MetricsHelper
from ote_sdk.usecases.exportable_code import demo
from ote_sdk.usecases.exportable_code.prediction_to_annotation_converter import (
    AnomalyClassificationToAnnotationConverter,
)
from ote_sdk.usecases.tasks.interfaces.deployment_interface import IDeploymentTask
from ote_sdk.usecases.tasks.interfaces.evaluate_interface import IEvaluationTask
from ote_sdk.usecases.tasks.interfaces.inference_interface import IInferenceTask
from ote_sdk.usecases.tasks.interfaces.optimization_interface import (
    IOptimizationTask,
    OptimizationType,
)

logger = logging.getLogger(__name__)


class OTEOpenVINOAnomalyDataloader(DataLoader):
    """
    Dataloader for loading OTE dataset into OTE OpenVINO Inferencer

    Args:
        dataset (DatasetEntity): OTE dataset entity
        inferencer (OpenVINOInferencer): OpenVINO Inferencer
    """

    def __init__(
        self,
        config: Union[DictConfig, ListConfig],
        dataset: DatasetEntity,
        inferencer: OpenVINOInferencer,
    ):
        super().__init__(config=config)
        self.dataset = dataset
        self.inferencer = inferencer

    def __getitem__(self, index):
        image = self.dataset[index].numpy
        annotation = self.dataset[index].annotation_scene
        inputs = self.inferencer.pre_process(image)

        return (index, annotation), inputs

    def __len__(self):
        return len(self.dataset)


class OpenVINOAnomalyClassificationTask(IInferenceTask, IEvaluationTask, IOptimizationTask, IDeploymentTask):
    """
    OpenVINO inference task

    Args:
        task_environment (TaskEnvironment): task environment of the trained anomaly model
    """

    def __init__(self, task_environment: TaskEnvironment) -> None:
        self.task_environment = task_environment
        self.config = self.get_config()
        self.inferencer = self.load_inferencer()
        self.annotation_converter = AnomalyClassificationToAnnotationConverter(self.task_environment.label_schema)

    def get_config(self) -> Union[DictConfig, ListConfig]:
        """
        Get Anomalib Config from task environment

        Returns:
            Union[DictConfig, ListConfig]: Anomalib config
        """
        task_name = self.task_environment.model_template.name
        ote_config = self.task_environment.get_hyper_parameters()
        config = get_anomalib_config(task_name=task_name, ote_config=ote_config)
        return config

    def infer(self, dataset: DatasetEntity, inference_parameters: InferenceParameters) -> DatasetEntity:
        """Perform Inference.

        Args:
            dataset (DatasetEntity): Inference dataset
            inference_parameters (InferenceParameters): Inference parameters.

        Returns:
            DatasetEntity: Output dataset storing inference predictions.
        """
        if self.task_environment.model is None:
            raise Exception("task_environment.model is None. Cannot access threshold to calculate labels.")

        logger.info("Start OpenVINO inference")
        update_progress_callback = default_progress_callback
        if inference_parameters is not None:
            update_progress_callback = inference_parameters.update_progress

        # This always assumes that threshold is available in the task environment's model
<<<<<<< HEAD
        for dataset_item in dataset:
            meta_data = self.get_meta_data()
            anomaly_map, pred_score = self.inferencer.predict(dataset_item.numpy, superimpose=False, meta_data=meta_data)

            pred_label = pred_score >= 0.5
            assigned_label = self.anomalous_label if pred_label else self.normal_label
            shape = Annotation(
                Rectangle(x1=0, y1=0, x2=1, y2=1),
                labels=[ScoredLabel(assigned_label, probability=float(pred_score))],
=======
        # cast is used to placate mypy
        threshold: float = cast(float, struct.unpack("f", (self.task_environment.model.get_data("threshold")))[0])
        metadata = {"threshold": threshold}
        for idx, dataset_item in enumerate(dataset):
            anomaly_map = self.inferencer.predict(dataset_item.numpy, superimpose=False)
            annotations_scene = self.annotation_converter.convert_to_annotation(
                predictions=anomaly_map, metadata=metadata
>>>>>>> 656b604c
            )
            dataset_item.append_annotations(annotations_scene.annotations)
            update_progress_callback(int((idx + 1) / len(dataset) * 100))

        return dataset

    def get_meta_data(self):
        threshold = struct.unpack("f", (self.task_environment.model.get_data("threshold")))
        image_mean = np.frombuffer(self.task_environment.model.get_data("image_mean"), dtype=np.float32)
        image_std = np.frombuffer(self.task_environment.model.get_data("image_std"), dtype=np.float32)
        pixel_mean = np.frombuffer(self.task_environment.model.get_data("pixel_mean"), dtype=np.float32).reshape(
            self.config.model.input_size
        )
        pixel_std = np.frombuffer(self.task_environment.model.get_data("pixel_std"), dtype=np.float32).reshape(
            self.config.model.input_size
        )
        meta_data = dict(
            threshold=threshold,
            image_mean=image_mean,
            image_std=image_std,
            pixel_mean=pixel_mean,
            pixel_std=pixel_std
        )
        return meta_data

    def evaluate(self, output_resultset: ResultSetEntity, evaluation_metric: Optional[str] = None):
        """Evaluate the performance of the model.

        Args:
            output_resultset (ResultSetEntity): Result set storing ground truth and predicted dataset.
            evaluation_metric (Optional[str], optional): Evaluation metric. Defaults to None.
        """
        output_resultset.performance = MetricsHelper.compute_f_measure(output_resultset).get_performance()

    def optimize(
        self,
        optimization_type: OptimizationType,
        dataset: DatasetEntity,
        output_model: ModelEntity,
        optimization_parameters: Optional[OptimizationParameters],
    ):
        """Optimize the model.

        Args:
            optimization_type (OptimizationType): Type of optimization [POT or NNCF]
            dataset (DatasetEntity): Input Dataset.
            output_model (ModelEntity): Output model.
            optimization_parameters (Optional[OptimizationParameters]): Optimization parameters.

        Raises:
<<<<<<< HEAD
            ValueError: [description]
=======
            ValueError: When the optimization type is not POT, which is the only support type at the moment.
>>>>>>> 656b604c
        """
        if optimization_type is not OptimizationType.POT:
            raise ValueError("POT is the only supported optimization type for OpenVINO models")

        data_loader = OTEOpenVINOAnomalyDataloader(config=self.config, dataset=dataset, inferencer=self.inferencer)

        with tempfile.TemporaryDirectory() as tempdir:
            xml_path = os.path.join(tempdir, "model.xml")
            bin_path = os.path.join(tempdir, "model.bin")

            self.__save_weights(xml_path, self.task_environment.model.get_data("openvino.xml"))
            self.__save_weights(bin_path, self.task_environment.model.get_data("openvino.bin"))

            model_config = {
                "model_name": "openvino_model",
                "model": xml_path,
                "weights": bin_path,
            }
            model = load_model(model_config)

            if get_nodes_by_type(model, ["FakeQuantize"]):
                logger.warning("Model is already optimized by POT")
                return

        hparams = self.task_environment.get_hyper_parameters()

        algorithms = [
            {
                "name": "DefaultQuantization",
                "params": {
                    "target_device": "ANY",
                    "preset": hparams.pot_parameters.preset.name.lower(),
                    "stat_subset_size": min(hparams.pot_parameters.stat_subset_size, len(data_loader)),
                },
            }
        ]

        engine = IEEngine(config=ADDict({"device": "CPU"}), data_loader=data_loader, metric=None)

        compressed_model = create_pipeline(algorithms, engine).run(model)
        compress_model_weights(compressed_model)

        with tempfile.TemporaryDirectory() as tempdir:
            save_model(compressed_model, tempdir, model_name="model")
            self.__load_weights(path=os.path.join(tempdir, "model.xml"), output_model=output_model, key="openvino.xml")
            self.__load_weights(path=os.path.join(tempdir, "model.bin"), output_model=output_model, key="openvino.bin")

        output_model.set_data("label_schema.json", label_schema_to_bytes(self.task_environment.label_schema))
        output_model.set_data("threshold", self.task_environment.model.get_data("threshold"))
        output_model.model_status = ModelStatus.SUCCESS

        self.task_environment.model = output_model
        self.inferencer = self.load_inferencer()

    def load_inferencer(self) -> OpenVINOInferencer:
        """
        Create the OpenVINO inferencer object

        Returns:
            OpenVINOInferencer object
        """
        if self.task_environment.model is None:
            raise Exception("task_environment.model is None. Cannot load weights.")
        return OpenVINOInferencer(
            config=self.config,
            path=(
                self.task_environment.model.get_data("openvino.xml"),
                self.task_environment.model.get_data("openvino.bin"),
            ),
        )

    @staticmethod
    def __save_weights(path: str, data: bytes) -> None:
        """Write data to file

        Args:
            path (str): Path of output file
            data (bytes): Data to write
        """
        with open(path, "wb") as file:
            file.write(data)

    @staticmethod
    def __load_weights(path: str, output_model: ModelEntity, key: str) -> None:
        """
        Load weights into output model

        Args:
            path (str): Path to weights
            output_model (ModelEntity): Model to which the weights are assigned
            key (str): Key of the output model into which the weights are assigned
        """
        with open(path, "rb") as file:
            output_model.set_data(key, file.read())

    def _get_openvino_configuration(self) -> Dict[str, Any]:
        """Return configuration required by the exported model."""
        # This always assumes that threshold is available in the task environment's model
        # cast is used to placate mypy
        configuration = {
            "threshold": cast(float, struct.unpack("f", (self.task_environment.model.get_data("threshold")))[0]),
            "labels": LabelSchemaMapper.forward(self.task_environment.label_schema),
        }
        if "transforms" not in self.config.keys():
            configuration["mean_values"] = list(np.array([0.485, 0.456, 0.406]) * 255)
            configuration["scale_values"] = list(np.array([0.229, 0.224, 0.225]) * 255)
        else:
            configuration["mean_values"] = self.config.transforms.mean
            configuration["scale_values"] = self.config.transforms.std
        return configuration

    def deploy(self, output_model: ModelEntity) -> None:
        """Exports the weights from ``output_model`` along with exportable code.

        Args:
            output_model (ModelEntity): Model with ``openvino.xml`` and ``.bin`` keys

        Raises:
            Exception: If ``task_environment.model`` is None
        """
        logger.info("Deploying Model")

        if self.task_environment.model is None:
            raise Exception("task_environment.model is None. Cannot load weights.")

        work_dir = os.path.dirname(demo.__file__)
        parameters: Dict[str, Any] = {}
        parameters["type_of_model"] = "anomaly_classification"
        parameters["converter_type"] = "ANOMALY_CLASSIFICATION"
        parameters["model_parameters"] = self._get_openvino_configuration()
        name_of_package = "demo_package"

        with tempfile.TemporaryDirectory() as tempdir:
            copyfile(os.path.join(work_dir, "setup.py"), os.path.join(tempdir, "setup.py"))
            copyfile(os.path.join(work_dir, "requirements.txt"), os.path.join(tempdir, "requirements.txt"))
            copytree(os.path.join(work_dir, name_of_package), os.path.join(tempdir, name_of_package))
            config_path = os.path.join(tempdir, name_of_package, "config.json")
            with open(config_path, "w", encoding="utf-8") as file:
                json.dump(parameters, file, ensure_ascii=False, indent=4)

            copyfile(inspect.getfile(AnomalyClassification), os.path.join(tempdir, name_of_package, "model.py"))

            # create wheel package
            subprocess.run(
                [
                    sys.executable,
                    os.path.join(tempdir, "setup.py"),
                    "bdist_wheel",
                    "--dist-dir",
                    tempdir,
                    "clean",
                    "--all",
                ],
                check=True,
            )
            wheel_file_name = [f for f in os.listdir(tempdir) if f.endswith(".whl")][0]

            with ZipFile(os.path.join(tempdir, "openvino.zip"), "w") as arch:
                arch.writestr(os.path.join("model", "model.xml"), self.task_environment.model.get_data("openvino.xml"))
                arch.writestr(os.path.join("model", "model.bin"), self.task_environment.model.get_data("openvino.bin"))
                arch.write(os.path.join(tempdir, "requirements.txt"), os.path.join("python", "requirements.txt"))
                arch.write(os.path.join(work_dir, "README.md"), os.path.join("python", "README.md"))
                arch.write(os.path.join(work_dir, "demo.py"), os.path.join("python", "demo.py"))
                arch.write(os.path.join(tempdir, wheel_file_name), os.path.join("python", wheel_file_name))
            with open(os.path.join(tempdir, "openvino.zip"), "rb") as output_arch:
                output_model.exportable_code = output_arch.read()
        logger.info("Deploying completed")<|MERGE_RESOLUTION|>--- conflicted
+++ resolved
@@ -39,6 +39,7 @@
 from compression.pipeline.initializer import create_pipeline
 from omegaconf import ListConfig
 from omegaconf.dictconfig import DictConfig
+
 from ote_anomalib.config import get_anomalib_config
 from ote_anomalib.exportable_code import AnomalyClassification
 from ote_sdk.entities.datasets import DatasetEntity
@@ -142,26 +143,10 @@
             update_progress_callback = inference_parameters.update_progress
 
         # This always assumes that threshold is available in the task environment's model
-<<<<<<< HEAD
-        for dataset_item in dataset:
-            meta_data = self.get_meta_data()
+        meta_data = self.get_meta_data()
+        for idx, dataset_item in enumerate(dataset):
             anomaly_map, pred_score = self.inferencer.predict(dataset_item.numpy, superimpose=False, meta_data=meta_data)
-
-            pred_label = pred_score >= 0.5
-            assigned_label = self.anomalous_label if pred_label else self.normal_label
-            shape = Annotation(
-                Rectangle(x1=0, y1=0, x2=1, y2=1),
-                labels=[ScoredLabel(assigned_label, probability=float(pred_score))],
-=======
-        # cast is used to placate mypy
-        threshold: float = cast(float, struct.unpack("f", (self.task_environment.model.get_data("threshold")))[0])
-        metadata = {"threshold": threshold}
-        for idx, dataset_item in enumerate(dataset):
-            anomaly_map = self.inferencer.predict(dataset_item.numpy, superimpose=False)
-            annotations_scene = self.annotation_converter.convert_to_annotation(
-                predictions=anomaly_map, metadata=metadata
->>>>>>> 656b604c
-            )
+            annotations_scene = self.annotation_converter.convert_to_annotation(pred_score, meta_data)
             dataset_item.append_annotations(annotations_scene.annotations)
             update_progress_callback(int((idx + 1) / len(dataset) * 100))
 
@@ -211,11 +196,7 @@
             optimization_parameters (Optional[OptimizationParameters]): Optimization parameters.
 
         Raises:
-<<<<<<< HEAD
-            ValueError: [description]
-=======
             ValueError: When the optimization type is not POT, which is the only support type at the moment.
->>>>>>> 656b604c
         """
         if optimization_type is not OptimizationType.POT:
             raise ValueError("POT is the only supported optimization type for OpenVINO models")
