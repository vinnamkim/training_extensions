--- conflicted
+++ resolved
@@ -38,6 +38,7 @@
 from ote_sdk.entities.train_parameters import TrainParameters
 from ote_sdk.usecases.tasks.interfaces.export_interface import ExportType
 from ote_sdk.usecases.tasks.interfaces.optimization_interface import OptimizationType
+
 from tests.helpers.dataset import OTEAnomalyDatasetGenerator
 
 logger = logging.getLogger(__name__)
@@ -215,7 +216,6 @@
         self.base_task.export(ExportType.OPENVINO, self.output_model)
         # assign the converted OpenVINO model to the current task environment model
         self.task_environment.model = self.output_model
-<<<<<<< HEAD
         self.openvino_task = OpenVINOAnomalyClassificationTask(task_environment=self.task_environment)
 
     def deploy(self):
@@ -229,7 +229,4 @@
                 "Could not get `openvino.bin` from model. Make sure that the model is exported to OpenVINO first"
             ) from error
 
-        self.openvino_task.deploy(self.output_model)
-=======
-        self.openvino_task = OpenVINOAnomalyClassificationTask(task_environment=self.task_environment)
->>>>>>> 54cece06
+        self.openvino_task.deploy(self.output_model)