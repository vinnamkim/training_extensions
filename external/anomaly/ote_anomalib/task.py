--- conflicted
+++ resolved
@@ -223,18 +223,13 @@
         self.trainer.predict(model=self.model, datamodule=datamodule)
         return dataset
 
-    def evaluate(self, output_resultset: ResultSetEntity, _evaluation_metric: Optional[str] = None) -> None:
+    def evaluate(self, output_resultset: ResultSetEntity, evaluation_metric: Optional[str] = None) -> None:
         """Evaluate the performance on a result set.
 
         Args:
             output_resultset (ResultSetEntity): Result Set from which the performance is evaluated.
-<<<<<<< HEAD
-            _evaluation_metric (Optional[str], optional): Evaluation metric. Defaults to None. Instead,
-                f-measure is used by default.
-=======
             evaluation_metric (Optional[str], optional): Evaluation metric. Defaults to None. Instead,
                 metric is chosen depending on the task type.
->>>>>>> c897d42e
         """
         if self.task_type == TaskType.ANOMALY_CLASSIFICATION:
             metric = MetricsHelper.compute_f_measure(output_resultset)
