# Copyright (C) 2022 Intel Corporation
# SPDX-License-Identifier: Apache-2.0
#

from sys import maxsize

from attr import attrs
from ote_sdk.configuration import ConfigurableEnum, ConfigurableParameters
from ote_sdk.configuration.elements import (
    ParameterGroup,
    configurable_boolean,
    configurable_float,
    configurable_integer,
    selectable,
)
from ote_sdk.configuration.model_lifecycle import ModelLifecycle


class TrainType(ConfigurableEnum):
    FineTune = "FineTune"
    SemiSupervised = "SemiSupervised"
    SelfSupervised = "SelfSupervised"
    Incremental = "Incremental"
    FutureWork = "FutureWork"


class LearningRateSchedule(ConfigurableEnum):
    FIXED = "fixed"
    EXPONENTIAL = "exponential"
    COSINE = "cosine"
    STEP_WISE = "step_wise"
    CYCLIC = "cyclic"
    CUSTOM = "custom"


@attrs
class BaseConfig(ConfigurableParameters):
    @attrs
    class BaseLearningParameters(ParameterGroup):
        batch_size = configurable_integer(
            default_value=5,
            min_value=1,
            max_value=512,
            header="Batch size",
            description="The number of training samples seen in each iteration of training. Increasing thisvalue "
            "improves training time and may make the training more stable. A larger batch size has higher "
            "memory requirements.",
            warning="Increasing this value may cause the system to use more memory than available, "
            "potentially causing out of memory errors, please update with caution.",
            affects_outcome_of=ModelLifecycle.TRAINING,
        )

        num_iters = configurable_integer(
            default_value=1,
            min_value=1,
            max_value=100000,
            header="Number of training iterations",
            description="Increasing this value causes the results to be more robust but training time will be longer.",
            affects_outcome_of=ModelLifecycle.TRAINING,
        )

        learning_rate = configurable_float(
            default_value=0.01,
            min_value=1e-07,
            max_value=1e-01,
            header="Learning rate",
            description="Increasing this value will speed up training convergence but might make it unstable.",
            affects_outcome_of=ModelLifecycle.TRAINING,
        )

        learning_rate_warmup_iters = configurable_integer(
            default_value=100,
            min_value=0,
            max_value=10000,
            header="Number of iterations for learning rate warmup",
            description="",
            affects_outcome_of=ModelLifecycle.TRAINING,
        )

        use_adaptive_interval = configurable_boolean(
            default_value=False,
            header="Use adaptive validation interval",
            description="Depending on the size of iteration per epoch, \
                         adaptively update the validation interval and related values.",
            warning="This will automatically control the patience and interval when early stopping is enabled.",
            affects_outcome_of=ModelLifecycle.TRAINING,
        )

        enable_early_stopping = configurable_boolean(
            default_value=True,
            header="Enable early stopping of the training",
            description="Early exit from training when validation accuracy isn't \
                         changed or decreased for several epochs.",
            affects_outcome_of=ModelLifecycle.TRAINING,
        )

        early_stop_start = configurable_integer(
            default_value=3,
            min_value=0,
            max_value=1000,
            header="Start epoch for early stopping",
            affects_outcome_of=ModelLifecycle.TRAINING,
        )

        early_stop_patience = configurable_integer(
            default_value=5,
            min_value=0,
            max_value=50,
            header="Patience for early stopping",
            description="Training will stop if the model does not improve within the number of epochs of patience.",
            warning="This is applied exclusively when early stopping is enabled.",
            affects_outcome_of=ModelLifecycle.TRAINING,
        )

        early_stop_iteration_patience = configurable_integer(
            default_value=0,
            min_value=0,
            max_value=1000,
            header="Iteration patience for early stopping",
            description="Training will stop if the model does not improve within the number of iterations of patience. \
                        the model is trained enough with the number of iterations of patience before early stopping.",
            warning="This is applied exclusively when early stopping is enabled.",
            affects_outcome_of=ModelLifecycle.TRAINING,
        )

        num_workers = configurable_integer(
            default_value=0,
            min_value=0,
            max_value=8,
            header="Number of cpu threads to use during batch generation",
            description="Increasing this value might improve training speed however it might cause out of memory "
            "errors. If the number of workers is set to zero, data loading will happen in the main "
            "training thread.",
            affects_outcome_of=ModelLifecycle.NONE,
        )

        num_checkpoints = configurable_integer(
            default_value=5,
            min_value=1,
            max_value=100,
            header="Number of checkpoints that is done during the single training round",
            description="",
            affects_outcome_of=ModelLifecycle.NONE,
        )

    @attrs
    class BasePostprocessing(ParameterGroup):
        result_based_confidence_threshold = configurable_boolean(
            default_value=True,
            header="Result based confidence threshold",
            description="Confidence threshold is derived from the results",
            affects_outcome_of=ModelLifecycle.INFERENCE,
        )

        confidence_threshold = configurable_float(
            default_value=0.35,
            min_value=0,
            max_value=1,
            header="Confidence threshold",
            description="This threshold only takes effect if the threshold is not set based on the result.",
            affects_outcome_of=ModelLifecycle.INFERENCE,
        )

    @attrs
    class BaseNNCFOptimization(ParameterGroup):
        enable_quantization = configurable_boolean(
            default_value=True,
            header="Enable quantization algorithm",
            description="Enable quantization algorithm",
            affects_outcome_of=ModelLifecycle.TRAINING,
        )

        enable_pruning = configurable_boolean(
            default_value=False,
            header="Enable filter pruning algorithm",
            description="Enable filter pruning algorithm",
            affects_outcome_of=ModelLifecycle.TRAINING,
        )

        pruning_supported = configurable_boolean(
            default_value=False,
            header="Whether filter pruning is supported",
            description="Whether filter pruning is supported",
            affects_outcome_of=ModelLifecycle.TRAINING,
        )

        maximal_accuracy_degradation = configurable_float(
            default_value=1.0,
            min_value=0.0,
            max_value=100.0,
            header="Maximum accuracy degradation",
            description="The maximal allowed accuracy metric drop",
            affects_outcome_of=ModelLifecycle.TRAINING,
        )

    @attrs
    class BasePOTParameter(ParameterGroup):
        stat_subset_size = configurable_integer(
            header="Number of data samples",
            description="Number of data samples used for post-training optimization",
            default_value=300,
            min_value=1,
            max_value=maxsize,
        )

        stat_requests_number = configurable_integer(
            header="Number of requests",
            description="Number of requests during statistics collection",
            default_value=0,
            min_value=0,
            max_value=maxsize
        )

    @attrs
    class BaseAlgoBackendParameters(ParameterGroup):
<<<<<<< HEAD
        train_type = selectable(default_value=TrainType.Incremental,
                                header='Train type',
                                description='training schema for the MPA task',
                                editable=False,
                                visible_in_ui=True)
=======
        train_type = selectable(
            default_value=TrainType.Incremental,
            header="train type",
            description="training schema for the MPA task",
            editable=False,
            visible_in_ui=True,
        )
>>>>>>> 444e6e4c
<|MERGE_RESOLUTION|>--- conflicted
+++ resolved
@@ -213,18 +213,10 @@
 
     @attrs
     class BaseAlgoBackendParameters(ParameterGroup):
-<<<<<<< HEAD
-        train_type = selectable(default_value=TrainType.Incremental,
-                                header='Train type',
-                                description='training schema for the MPA task',
-                                editable=False,
-                                visible_in_ui=True)
-=======
         train_type = selectable(
             default_value=TrainType.Incremental,
             header="train type",
             description="training schema for the MPA task",
             editable=False,
             visible_in_ui=True,
-        )
->>>>>>> 444e6e4c
+        )